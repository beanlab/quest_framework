[tool.poetry]
name = "quest"
<<<<<<< HEAD
version = "0.1.5"
=======
version = "0.1.4"
>>>>>>> b58b5cc3
description = "Build fault-tolerant"
authors = ["Gordon Bean <gbean@cs.byu.edu>"]

[tool.poetry.dependencies]
python = "^3.8"

[tool.poetry.dev-dependencies]

[tool.poetry.group.dev.dependencies]
pytest = "^7.3.2"
pytest-asyncio = "^0.21.0"

[build-system]
requires = ["poetry-core>=1.0.0"]
build-backend = "poetry.core.masonry.api"<|MERGE_RESOLUTION|>--- conflicted
+++ resolved
@@ -1,10 +1,6 @@
 [tool.poetry]
 name = "quest"
-<<<<<<< HEAD
-version = "0.1.5"
-=======
 version = "0.1.4"
->>>>>>> b58b5cc3
 description = "Build fault-tolerant"
 authors = ["Gordon Bean <gbean@cs.byu.edu>"]
 
