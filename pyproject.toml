[tool.poetry]
<<<<<<< HEAD
name = "quest.py"
version = "0.2.0-beta5"
description = "Framework for coordinated, long-running processes"
=======
name = "quest"
version = "0.1.4"
description = "Build fault-tolerant"
>>>>>>> b58b5cc3
authors = ["Gordon Bean <gbean@cs.byu.edu>"]
packages = [{include = "quest", from = "src"}]

[tool.poetry.dependencies]
python = "^3.11"

[tool.poetry.dev-dependencies]
pytest = "^7.4.0"
pytest-asyncio = "^0.21.0"

[tool.pytest.ini_options]
log_cli = true
log_cli_level = "DEBUG"
log_cli_format = "%(asctime)s [%(levelname)8s] %(message)s (%(filename)s:%(lineno)s)"
log_cli_date_format = "%Y-%m-%d %H:%M:%S"

[tool.poetry.group.dev.dependencies]
pytest = "^7.3.2"
pytest-asyncio = "^0.21.0"

[build-system]
requires = ["poetry-core>=1.0.0"]
build-backend = "poetry.core.masonry.api"<|MERGE_RESOLUTION|>--- conflicted
+++ resolved
@@ -1,20 +1,14 @@
 [tool.poetry]
-<<<<<<< HEAD
 name = "quest.py"
 version = "0.2.0-beta5"
 description = "Framework for coordinated, long-running processes"
-=======
-name = "quest"
-version = "0.1.4"
-description = "Build fault-tolerant"
->>>>>>> b58b5cc3
 authors = ["Gordon Bean <gbean@cs.byu.edu>"]
 packages = [{include = "quest", from = "src"}]
 
 [tool.poetry.dependencies]
 python = "^3.11"
 
-[tool.poetry.dev-dependencies]
+[tool.poetry.group.dev-dependencies]
 pytest = "^7.4.0"
 pytest-asyncio = "^0.21.0"
 
@@ -24,10 +18,6 @@
 log_cli_format = "%(asctime)s [%(levelname)8s] %(message)s (%(filename)s:%(lineno)s)"
 log_cli_date_format = "%Y-%m-%d %H:%M:%S"
 
-[tool.poetry.group.dev.dependencies]
-pytest = "^7.3.2"
-pytest-asyncio = "^0.21.0"
-
 [build-system]
 requires = ["poetry-core>=1.0.0"]
 build-backend = "poetry.core.masonry.api"