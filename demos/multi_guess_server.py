import asyncio
import random
from pathlib import Path

from quest import (step, queue, state, identity_queue,
                   create_filesystem_manager, these)
<<<<<<< HEAD
from scratch.websocket_scratch.server import serve
from quest.external import MultiQueue
=======
from quest.server import Server

>>>>>>> 606232a7

@step
async def get_players():
    players = {}

    # The identity_queue is visible to everyone (None identity)
    #  until it is taken down (i.e. we have 3 players)
    # When someone puts data in an identity queue,
    #  that action is fingerprinted with an identity
    #  (i.e. the identity of the user that put the data is established)
    # The `put` command returns that identity
    # The `get` command returns the identity and the `put` value
    # In essence, users are identified by the data they provided
    #  (i.e. when I say ID 12345, I mean "whoever gave me 'John' in the queue")
    async with identity_queue('register') as register:
        while len(players) < 3:
            ident, name = await register.get()
            players[ident] = name
    return players


@step
async def get_secret():
    return random.randint(1, 100)


@step
async def get_guesses(players: dict[str, str], message) -> dict[str, int]:
    guesses = {}
    status_message = []

    # TODO - the following code sequence is a little verbose
    # We need to:
    # - create a queue for each player
    # - listen on all queues
    # - take one input at a time
    # - have the option to remove a queue (e.g. after getting input)
    # This pattern should be common enough we should make
    # it easy and clear

    # Iterate guesses one at a time
    async with MultiQueue('guess', players, single_response=True) as mq:
        async for ident, guess in mq:
            guesses[ident] = guess

            # Update the status
            name = players[ident]
            status_message.append(f'{name} guessed {guess}')
            message.set('\n'.join(status_message))

    return guesses


@step
async def play_game(players: dict[str, str]):
    secret = await get_secret()

    async with state('message', None, '') as message:
        while True:
            guesses = await get_guesses(players, message)
            closest_ident, guess = min(guesses.items(), key=lambda x: abs(x[1] - secret))
            if guess == secret:
                break
            closest = players[closest_ident]
            message.set(f'{closest} was closest: {guess}')

    return secret
    # TODO - have the return value of the workflow appear
    # as the final resource in the resource stream
    # Some design needed (raw value? special resource?)


async def multi_guess():
    players = await get_players()
    await play_game(players)


<<<<<<< HEAD
# TODO: Rewrite this function to import and use serve from server.py
=======
>>>>>>> 606232a7
async def main():
    async with (
        create_filesystem_manager(
            Path('state'),
            'multi_guess',
            lambda wid: multi_guess
        ) as manager,
        Server.serve(
            manager,
            'localhost',
            8765
        ) as server
    ):
        # TODO: Add ability to start workflows to server.py
        # Start the game
        manager.start_workflow('', 'demo')

        # Wait for it to finish
        await manager.get_workflow('demo')<|MERGE_RESOLUTION|>--- conflicted
+++ resolved
@@ -4,13 +4,11 @@
 
 from quest import (step, queue, state, identity_queue,
                    create_filesystem_manager, these)
-<<<<<<< HEAD
-from scratch.websocket_scratch.server import serve
+from quest.server import Server
 from quest.external import MultiQueue
-=======
-from quest.server import Server
 
->>>>>>> 606232a7
+# TODO - write a websocket server that wraps
+# an existing workflow manager
 
 @step
 async def get_players():
@@ -88,10 +86,6 @@
     await play_game(players)
 
 
-<<<<<<< HEAD
-# TODO: Rewrite this function to import and use serve from server.py
-=======
->>>>>>> 606232a7
 async def main():
     async with (
         create_filesystem_manager(
