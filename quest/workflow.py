--- conflicted
+++ resolved
@@ -256,16 +256,11 @@
                 logging.debug(f'Retrieving event {unique_event_name}: {payload}')
                 return payload
         else:
-<<<<<<< HEAD
             return Workflow.NO_RESULT
-            # raise WorkflowSuspended(event_name, *args, **kwargs)
-=======
-            raise WorkflowSuspended(unique_event_name, event_name, *args, **kwargs)
 
     def _remove_from_promised_signals(self, unique_signal_name: str):
         if unique_signal_name in self.promised_signals.keys():
             self.promised_signals.pop(unique_signal_name)
->>>>>>> c8a4cbea
 
     async def _async_run(self):
         self._reset()
@@ -316,10 +311,9 @@
             self.promised_signals[unique_signal_name] = Signal(unique_signal_name, signal_name, *args, **kwargs)
         return Promise(unique_signal_name, signal_name, None, *args, **kwargs)
 
-<<<<<<< HEAD
     NO_RESULT = object()
 
-    async def async_handle_signal(self, event_name: str, *args, **kwargs):
+    async def async_handle_signal(self, unique_signal_name: str, signal_name: str, *args, **kwargs):
         """This is called by the @signal decorator"""
 
         logging.debug(f'Registering signal event: {event_name}')
@@ -338,13 +332,6 @@
         if result is Workflow.NO_RESULT:
             raise WorkflowSuspended(*signals)
         return result
-=======
-    async def async_handle_signal(self, unique_signal_name: str, signal_name: str, *args, **kwargs):
-        """This is called by the @signal decorator"""
-
-        logging.debug(f'Registering signal event: {unique_signal_name}')
-        return await self._await_signal_event(unique_signal_name, signal_name, *args, **kwargs)
->>>>>>> c8a4cbea
 
     async def async_start(self, *args, **kwargs) -> WorkflowStatus:
         self._record_event(ARGUMENTS, args)
