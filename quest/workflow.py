--- conflicted
+++ resolved
@@ -1,7 +1,6 @@
 import inspect
 import logging
 import uuid
-from copy import deepcopy
 from datetime import datetime
 from enum import Enum
 from functools import wraps
@@ -42,29 +41,6 @@
     status: Status
     started: Optional[datetime]
     ended: Optional[datetime]
-<<<<<<< HEAD
-    result: Any
-    state: dict[str, 'StateEntry']
-    queues: dict[str, 'QueueEntry']
-    steps: dict[str, 'StepEntry']
-    exception: Any
-
-    @staticmethod
-    def create_started(start_time: datetime):
-        return WorkflowStatus(Status.RUNNING, start_time, None, None, None, None, None, None)
-
-    @staticmethod
-    def create_successfully_completed(start_time: datetime, result: Any, state: EventManager, queues: EventManager, steps: EventManager):
-        return WorkflowStatus(Status.COMPLETED, start_time, get_current_timestamp(), result, state, queues, steps, None)
-
-    @staticmethod
-    def create_suspended(start_time: datetime, state: EventManager, queues: EventManager, steps: EventManager):
-        return WorkflowStatus(Status.SUSPENDED, start_time, None, None, state, queues, steps, None)
-
-    @staticmethod
-    def create_errored(start_time: datetime, exception: Any):
-        return WorkflowStatus(Status.ERRORED, start_time, get_current_timestamp(), None, None, None, None, exception)
-=======
     steps: dict[str, StepEntry]
     state: dict[str, StateEntry]
     queues: dict[str, QueueEntry]
@@ -74,7 +50,6 @@
 
     def get_error(self):
         return self.state['error']
->>>>>>> 16f25252
 
 
 def find_workflow() -> 'Workflow':
@@ -166,21 +141,20 @@
     step_id: str
     name: str
     value: Any
-    identity: Optional[str]
 
 
 class StateEntry(TypedDict):
     state_id: str
     name: str
     value: Any
-    identity: Optional[str]
+    identity: str
 
 
 class QueueEntry(TypedDict):
     queue_id: str
     name: str
     values: list
-    identity: Optional[str]
+    identity: str
 
 
 def get_current_timestamp() -> datetime:
@@ -209,17 +183,10 @@
         self._func = func
         self._prefix = []
         self.started = get_current_timestamp()
-<<<<<<< HEAD
-        self.status = Status.RUNNING
-        self.state: EventManager[StateEntry] = state_manager  # dict[str, StateEntry]
-        self.queues: EventManager[QueueEntry] = step_manager  # dict[str, QueueEntry]
-        self.steps: EventManager[StepEntry] = queue_manager  # dict[str, EventEntry]
-=======
         self.status = WorkflowStatus.create_started(self.started)
         self.steps: EventManager[StepEntry] = step_manager
         self.state: EventManager[StateEntry] = state_manager
         self.queues: EventManager[QueueEntry] = queue_manager
->>>>>>> 16f25252
         self.unique_ids: dict[str, UniqueEvent] = {}
 
     def get_status(self, identity, include_steps, include_state, include_queues):
@@ -255,8 +222,7 @@
             self.steps[step_id] = StepEntry(
                 step_id=step_id,
                 name=step_name,
-                value=payload,
-                identity=kwargs['identity'] if 'identity' in kwargs else None
+                value=payload
             )
             return payload
 
@@ -343,21 +309,12 @@
             kwargs = await self.handle_step(KW_ARGUMENTS, alambda(kwargs))
             result = await self._func(*args, **kwargs)
 
-<<<<<<< HEAD
-            self.status = WorkflowStatus.create_successfully_completed(self.started, result, self.state, self.queues, self.steps)
-            return self.status
-
-        except WorkflowSuspended as ws:
-            self.status = WorkflowStatus.create_suspended(self.started, self.state, self.queues, self.steps)
-            return self.status
-=======
             logging.debug('Workflow invocation complete')
             self.status = Status.COMPLETED
             await self.create_state('return', result.result, None)
 
         except WorkflowSuspended as ws:
             self.status = Status.SUSPENDED
->>>>>>> 16f25252
 
         except Exception as e:
             logging.debug(f'Workflow Errored: {e}')
@@ -367,10 +324,7 @@
         return self.get_status()
 
 
-    def get_status(self, identity: str | None) -> WorkflowStatus:
-        return self.status.filter(identity)
-
-    def get_full_status(self) -> WorkflowStatus:
+    def get_current_status(self):
         return self.status
 
 
