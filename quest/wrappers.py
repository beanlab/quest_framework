--- conflicted
+++ resolved
@@ -36,11 +36,7 @@
         return self
 
     async def __aexit__(self, exc_type, exc_val, exc_tb):
-<<<<<<< HEAD
-        if not exc_type == WorkflowSuspended:
-=======
         if exc_type != WorkflowSuspended:
->>>>>>> 6d16b64d
             await _find_workflow().remove_state(self.name, self.identity)
 
 
