--- conflicted
+++ resolved
@@ -49,10 +49,6 @@
 
         assert '2' in data
 
-<<<<<<< HEAD
-
-=======
->>>>>>> 242f4fdd
 @pytest.mark.asyncio
 @timeout(3)
 async def test_alias_trade():
@@ -122,12 +118,10 @@
         assert data_a == ['data a 1', 'data foo 1', 'data a 2']
         assert data_b == ['data b 1', 'data b 2', 'data foo 2']
 
-
 @pytest.mark.asyncio
 @timeout(3)
 async def test_alias_exception():
     pause = asyncio.Event()
-
     async def workflow_a():
         async with alias('the_foo'):
             await pause.wait()
@@ -152,4 +146,8 @@
         pause.set()
 
         await manager.get_workflow('wid1')
-        await manager.get_workflow('wid2')+        await manager.get_workflow('wid2')
+
+
+
+
