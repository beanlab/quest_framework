import asyncio
import os
from pathlib import Path
from tempfile import TemporaryDirectory
from dotenv import load_dotenv

import pytest

from quest import step
from quest.historian import Historian
from quest.serializer import NoopSerializer
from quest.persistence import PersistentHistory, LocalFileSystemBlobStorage
from .utils import timeout
from quest.extras.sql import SQLDatabase, SqlBlobStorage
from quest.extras.aws import S3BlobStorage, S3Bucket, DynamoDB, DynamoDBBlobStorage


class TestFileSystemStorageContext:
    def __enter__(self):
        self.tmp_dir = Path('test_dir')
        storage = LocalFileSystemBlobStorage(self.tmp_dir)
        return storage

    def __exit__(self, *args):
        return True


class FileSystemStorageContext:
    def __enter__(self):
        self.tmp_dir = Path(TemporaryDirectory().__enter__())
        storage = LocalFileSystemBlobStorage(self.tmp_dir)
        return storage

    def __exit__(self, *args):
        return self.tmp_dir.__exit__(*args)


class SqlStorageContext:
    def __enter__(self):
        database = SQLDatabase('sqlite:///:memory:')
        storage = SqlBlobStorage('test', database.get_session())
        return storage

    def __exit__(self, *args):
        return True


class DynamoDBStorageContext:
    def __enter__(self):
        env_path = Path('.integration.env')
        load_dotenv(dotenv_path=env_path)
        dynamodb = DynamoDB()
        storage = DynamoDBBlobStorage('test', dynamodb.get_table())
        return storage

    def __exit__(self, *args):
        return True


class S3StorageContext:
    def __enter__(self):
        env_path = Path('.integration.env')
        load_dotenv(dotenv_path=env_path)
        s3 = S3Bucket()
        storage = S3BlobStorage('test', s3.get_s3_client(), s3.get_bucket_name())
        return storage

    def __exit__(self, *args):
        return True


storages = [
    pytest.param(FileSystemStorageContext(), id="file"),
    pytest.param(SqlStorageContext(), id="sql"),
    pytest.param(DynamoDBStorageContext(), marks=pytest.mark.integration, id="dynamodb"),
    pytest.param(S3StorageContext(), marks=pytest.mark.integration, id="s3"),
]


@step
async def simple_step():
    return 7


pause = asyncio.Event()


async def simple_workflow():
    foo = await simple_step()
    await pause.wait()
    foo += await simple_step()
    return foo


@pytest.mark.asyncio
@timeout(6)
@pytest.mark.parametrize('storage_ctx', storages)
async def test_persistence_basic(storage_ctx):
    with storage_ctx as storage:
        history = PersistentHistory('test', storage)
        historian = Historian(
            'test',
            simple_workflow,
            history,
            serializer=NoopSerializer()
        )

        workflow = historian.run()
        await asyncio.sleep(0.01)
        await historian.suspend()

        pause.set()

    with storage_ctx as storage:
        history = PersistentHistory('test', storage)
        historian = Historian(
            'test',
            simple_workflow,
            history,
            serializer=NoopSerializer()
        )
        result = await historian.run()
        assert result == 14


event = asyncio.Event()


@step
async def blocks():
    await event.wait()
    return 7


async def resume_this_workflow():
    await blocks()


@pytest.mark.asyncio
@pytest.mark.parametrize('storage_ctx', storages)
@timeout(6)
async def test_resume_step_persistence(storage_ctx):
    with storage_ctx as storage:
        history = PersistentHistory('test', storage)
        historian = Historian(
            'test',
            resume_this_workflow,
            history,
            serializer=NoopSerializer()
        )

        workflow = historian.run()
        await asyncio.sleep(0.01)
        await historian.suspend()

    event.set()

    with storage_ctx as storage:
        history = PersistentHistory('test', storage)
        historian = Historian(
            'test',
            resume_this_workflow,
            history,
            serializer=NoopSerializer()
        )

<<<<<<< HEAD
    await historian.run()


@pytest.mark.asyncio
async def test_workflow_cleanup_suspend(tmp_path):
    storage = LocalFileSystemBlobStorage(tmp_path)
    history = PersistentHistory('test', storage)
    historian = Historian(
        'test',
        resume_this_workflow,
        history,
        serializer=NoopSerializer()
    )

    workflow = historian.run()
    await asyncio.sleep(0.01)
    await historian.suspend()

    event.set()

    storage = LocalFileSystemBlobStorage(tmp_path)
    history = PersistentHistory('test', storage)
    historian = Historian(
        'test',
        resume_this_workflow,
        history,
        serializer=NoopSerializer()
    )

    await historian.run()

    assert not any (tmp_path.iterdir())


@pytest.mark.asyncio
async def test_workflow_cleanup_basic(tmp_path):
    storage = LocalFileSystemBlobStorage(Path('test'))
    history = PersistentHistory('test', storage)
    historian = Historian(
        'test',
        simple_workflow,
        history,
        serializer=NoopSerializer()
    )

    pause.set()
    await historian.run()

    assert not os.listdir(Path('test'))
=======
        await historian.run()
>>>>>>> 55bc5ac7
<|MERGE_RESOLUTION|>--- conflicted
+++ resolved
@@ -164,8 +164,7 @@
             serializer=NoopSerializer()
         )
 
-<<<<<<< HEAD
-    await historian.run()
+        await historian.run()
 
 
 @pytest.mark.asyncio
@@ -201,7 +200,7 @@
 
 @pytest.mark.asyncio
 async def test_workflow_cleanup_basic(tmp_path):
-    storage = LocalFileSystemBlobStorage(Path('test'))
+    storage = LocalFileSystemBlobStorage(tmp_path)
     history = PersistentHistory('test', storage)
     historian = Historian(
         'test',
@@ -213,7 +212,4 @@
     pause.set()
     await historian.run()
 
-    assert not os.listdir(Path('test'))
-=======
-        await historian.run()
->>>>>>> 55bc5ac7
+    assert not os.listdir(tmp_path)
