import asyncio
from pathlib import Path
from tempfile import TemporaryDirectory
from dotenv import load_dotenv

import pytest

from quest import step
from quest.historian import Historian
from quest.persistence import PersistentHistory, LocalFileSystemBlobStorage
<<<<<<< HEAD
from .utils import timeout
from quest.extras.sql import SQLDatabase, SqlBlobStorage
from quest.extras.aws import S3BlobStorage, S3Bucket, DynamoDB, DynamoDBBlobStorage


class TestFileSystemStorageContext:
    def __enter__(self):
        self.tmp_dir = Path('test_dir')
        storage = LocalFileSystemBlobStorage(self.tmp_dir)
        return storage

    def __exit__(self, *args):
        return True


class FileSystemStorageContext:
    def __enter__(self):
        self.tmp_dir = Path(TemporaryDirectory().__enter__())
        storage = LocalFileSystemBlobStorage(self.tmp_dir)
        return storage

    def __exit__(self, *args):
        return self.tmp_dir.__exit__(*args)


class SqlStorageContext:
    def __enter__(self):
        database = SQLDatabase('sqlite:///:memory:')
        storage = SqlBlobStorage('test', database.get_session())
        return storage

    def __exit__(self, *args):
        return True


class DynamoDBStorageContext:
    def __enter__(self):
        env_path = Path('.integration.env')
        load_dotenv(dotenv_path=env_path)
        dynamodb = DynamoDB()
        storage = DynamoDBBlobStorage('test', dynamodb.get_table())
        return storage

    def __exit__(self, *args):
        return True


class S3StorageContext:
    def __enter__(self):
        env_path = Path('.integration.env')
        load_dotenv(dotenv_path=env_path)
        s3 = S3Bucket()
        storage = S3BlobStorage('test', s3.get_s3_client(), s3.get_bucket_name())
        return storage

    def __exit__(self, *args):
        return True


storages = [
    pytest.param(FileSystemStorageContext(), marks=pytest.mark.unit, id="file"),
    # pytest.param(SqlStorageContext(), marks=pytest.mark.unit, id="sql"),
    # pytest.param(DynamoDBStorageContext(), marks=pytest.mark.integration, id="dynamodb"),
    # pytest.param(S3StorageContext(), marks=pytest.mark.integration, id="s3"),
]
=======
from quest.serializer import NoopSerializer
from utils import timeout
>>>>>>> 3bcccd75


@step
async def simple_step():
    return 7


pause = asyncio.Event()


async def simple_workflow():
    foo = await simple_step()
    await pause.wait()
    foo += await simple_step()
    return foo


@pytest.mark.asyncio
@pytest.mark.parametrize('storage_ctx', storages)
@timeout(3)
<<<<<<< HEAD
async def test_persistence_basic(storage_ctx):
    with storage_ctx as storage:
        history = PersistentHistory('test', storage)
        historian = Historian(
            'test',
            simple_workflow,
            history
        )

        workflow = historian.run()
        await asyncio.sleep(0.01)
        await historian.suspend()

        pause.set()
        history = PersistentHistory('test', storage)
        historian = Historian(
            'test',
            simple_workflow,
            history
        )
        result = await historian.run()
        assert result == 14
=======
async def test_persistence_basic(tmp_path: Path):
    storage = LocalFileSystemBlobStorage(tmp_path)
    history = PersistentHistory('test', storage)
    historian = Historian(
        'test',
        simple_workflow,
        history,
        serializer=NoopSerializer()
    )

    workflow = historian.run()
    await asyncio.sleep(0.01)
    await historian.suspend()

    pause.set()
    history = PersistentHistory('test', storage)
    historian = Historian(
        'test',
        simple_workflow,
        history,
        serializer=NoopSerializer()
    )
    result = await historian.run()
    assert result == 14
>>>>>>> 3bcccd75


event = asyncio.Event()


@step
async def blocks():
    await event.wait()
    return 7


async def resume_this_workflow():
    await blocks()


@pytest.mark.asyncio
<<<<<<< HEAD
@pytest.mark.parametrize('storage_ctx', storages)
async def test_resume_step_persistence(storage_ctx):
    with storage_ctx as storage:
        history = PersistentHistory('test', storage)
        historian = Historian(
            'test',
            resume_this_workflow,
            history
        )

        workflow = historian.run()
        await asyncio.sleep(0.01)
        await historian.suspend()

    event.set()

    with storage_ctx as storage:
        history = PersistentHistory('test', storage)
        historian = Historian(
            'test',
            resume_this_workflow,
            history
        )
=======
async def test_resume_step_persistence(tmp_path: Path):
    storage = LocalFileSystemBlobStorage(tmp_path)
    history = PersistentHistory('test', storage)
    historian = Historian(
        'test',
        resume_this_workflow,
        history,
        serializer=NoopSerializer()
    )

    workflow = historian.run()
    await asyncio.sleep(0.01)
    await historian.suspend()

    event.set()

    storage = LocalFileSystemBlobStorage(tmp_path)
    history = PersistentHistory('test', storage)
    historian = Historian(
        'test',
        resume_this_workflow,
        history,
        serializer=NoopSerializer()
    )
>>>>>>> 3bcccd75

        await historian.run()<|MERGE_RESOLUTION|>--- conflicted
+++ resolved
@@ -7,8 +7,8 @@
 
 from quest import step
 from quest.historian import Historian
+from quest.serializer import NoopSerializer
 from quest.persistence import PersistentHistory, LocalFileSystemBlobStorage
-<<<<<<< HEAD
 from .utils import timeout
 from quest.extras.sql import SQLDatabase, SqlBlobStorage
 from quest.extras.aws import S3BlobStorage, S3Bucket, DynamoDB, DynamoDBBlobStorage
@@ -74,10 +74,6 @@
     # pytest.param(DynamoDBStorageContext(), marks=pytest.mark.integration, id="dynamodb"),
     # pytest.param(S3StorageContext(), marks=pytest.mark.integration, id="s3"),
 ]
-=======
-from quest.serializer import NoopSerializer
-from utils import timeout
->>>>>>> 3bcccd75
 
 
 @step
@@ -96,32 +92,7 @@
 
 
 @pytest.mark.asyncio
-@pytest.mark.parametrize('storage_ctx', storages)
 @timeout(3)
-<<<<<<< HEAD
-async def test_persistence_basic(storage_ctx):
-    with storage_ctx as storage:
-        history = PersistentHistory('test', storage)
-        historian = Historian(
-            'test',
-            simple_workflow,
-            history
-        )
-
-        workflow = historian.run()
-        await asyncio.sleep(0.01)
-        await historian.suspend()
-
-        pause.set()
-        history = PersistentHistory('test', storage)
-        historian = Historian(
-            'test',
-            simple_workflow,
-            history
-        )
-        result = await historian.run()
-        assert result == 14
-=======
 async def test_persistence_basic(tmp_path: Path):
     storage = LocalFileSystemBlobStorage(tmp_path)
     history = PersistentHistory('test', storage)
@@ -146,7 +117,6 @@
     )
     result = await historian.run()
     assert result == 14
->>>>>>> 3bcccd75
 
 
 event = asyncio.Event()
@@ -163,7 +133,15 @@
 
 
 @pytest.mark.asyncio
-<<<<<<< HEAD
+async def test_resume_step_persistence(tmp_path: Path):
+    storage = LocalFileSystemBlobStorage(tmp_path)
+    history = PersistentHistory('test', storage)
+    historian = Historian(
+        'test',
+        resume_this_workflow,
+        history,
+        serializer=NoopSerializer()
+    )
 @pytest.mark.parametrize('storage_ctx', storages)
 async def test_resume_step_persistence(storage_ctx):
     with storage_ctx as storage:
@@ -171,7 +149,8 @@
         historian = Historian(
             'test',
             resume_this_workflow,
-            history
+            history,
+            serializer=NoopSerializer(
         )
 
         workflow = historian.run()
@@ -185,33 +164,8 @@
         historian = Historian(
             'test',
             resume_this_workflow,
-            history
+            history,
+            serializer=NoopSerializer()
         )
-=======
-async def test_resume_step_persistence(tmp_path: Path):
-    storage = LocalFileSystemBlobStorage(tmp_path)
-    history = PersistentHistory('test', storage)
-    historian = Historian(
-        'test',
-        resume_this_workflow,
-        history,
-        serializer=NoopSerializer()
-    )
-
-    workflow = historian.run()
-    await asyncio.sleep(0.01)
-    await historian.suspend()
-
-    event.set()
-
-    storage = LocalFileSystemBlobStorage(tmp_path)
-    history = PersistentHistory('test', storage)
-    historian = Historian(
-        'test',
-        resume_this_workflow,
-        history,
-        serializer=NoopSerializer()
-    )
->>>>>>> 3bcccd75
 
         await historian.run()