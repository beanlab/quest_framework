# Enable event histories to be persistent
import json
import os

import boto3
from boto3.dynamodb.conditions import Key
from hashlib import md5
from pathlib import Path
<<<<<<< HEAD
from typing import Protocol, Union, TypedDict

from botocore.exceptions import ClientError
from sqlalchemy.dialects.mssql.information_schema import key_constraints
=======
from typing import Protocol, Union, Dict, Type
from sqlalchemy import create_engine, Column, Integer, String, JSON, select, delete, MetaData, Engine
from sqlalchemy.exc import NoResultFound
from sqlalchemy.ext.declarative import declarative_base
from sqlalchemy.orm import sessionmaker, DeclarativeBase, declared_attr
from typing_extensions import TypeVar
>>>>>>> ccec1ae5

from .history import History
from .quest_types import EventRecord

Blob = Union[dict, list, str, int, bool, float]


class BlobStorage(Protocol):
    def write_blob(self, key: str, blob: Blob): ...

    def read_blob(self, key: str) -> Blob: ...

    def has_blob(self, key: str) -> bool: ...

    def delete_blob(self, key: str): ...


class PersistentHistory(History):
    def __init__(self, namespace: str, storage: BlobStorage):
        self._namespace = namespace
        self._storage = storage
        # TODO - use linked list instead of array list
        # master stores head/tail keys
        # each blob is item, prev, next
        # only need to modify blobs for altered nodes
        # on add/delete, and rarely change master head/tail blob
        self._items = []
        self._keys: list[str] = []

        if storage.has_blob(namespace):
            self._keys = storage.read_blob(namespace)
            for key in self._keys:
                self._items.append(storage.read_blob(key))

    def _get_key(self, item: EventRecord) -> str:
        return self._namespace + '.' + md5((item['timestamp'] + item['step_id'] + item['type']).encode()).hexdigest()

    def append(self, item: EventRecord):
        self._items.append(item)
        self._keys.append(key := self._get_key(item))
        self._storage.write_blob(key, item)
        self._storage.write_blob(self._namespace, self._keys)

    def remove(self, item: EventRecord):
        self._items.remove(item)
        self._keys.remove(key := self._get_key(item))
        self._storage.delete_blob(key)
        self._storage.write_blob(self._namespace, self._keys)

    def __iter__(self):
        return iter(self._items)

    def __reversed__(self):
        return reversed(self._items)


class LocalFileSystemBlobStorage(BlobStorage):
    def __init__(self, root_folder: Path):
        root_folder.mkdir(parents=True, exist_ok=True)
        self._root = root_folder

    def _get_file(self, key: str) -> Path:
        return self._root / (key + '.json')

    def write_blob(self, key: str, blob: Blob):
        self._get_file(key).write_text(json.dumps(blob))

    def read_blob(self, key: str) -> Blob:
        return json.loads(self._get_file(key).read_text())

    def has_blob(self, key: str) -> bool:
        return self._get_file(key).exists()

    def delete_blob(self, key: str):
        self._get_file(key).unlink()

<<<<<<< HEAD
class DynamoDBTableCreationException(Exception):
    pass

class DynamoDB:
    def __init__(self):
        self.session = boto3.session.Session(
            os.environ['AWS_ACCESS_KEY_ID'],
            os.environ['AWS_SECRET_ACCESS_KEY'],
            os.environ['AWS_REGION']
        )

        self._table_name = 'quest_records'
        self._dynamodb = self.session.resource('dynamodb')
        self._table = self._prepare_table()

    def get_table(self):
        return self._table

    def _prepare_table(self):
        try:
            # Check if table already exists
            table = self._dynamodb.Table(self._table_name)
            table.load()
            return table
        except ClientError as e:
            # If it doesn't, create it
            if e.response['Error']['Code'] == 'ResourceNotFoundException':
                table = self._dynamodb.create_table(
                    TableName=self._table_name,
                    KeySchema=[
                        {
                            'AttributeName': 'name',
                            'KeyType': 'HASH'
                        },
                        {
                            'AttributeName': 'key',
                            'KeyType': 'RANGE'
                        }
                    ],
                    AttributeDefinitions=[
                        {
                            'AttributeName': 'name',
                            'KeyType': 'S'
                        },
                        {
                            'AttributeName': 'key',
                            'KeyType': 'S'
                        }
                    ],
                    ProvisionedThroughput={
                        'ReadCapacityUnits': 5,
                        'WriteCapacityUnits': 5
                    },
                )
                table.meta.client.get_waiter('table_exists').wait(TableName=self._table_name)
                return table
            else:
                raise DynamoDBTableCreationException(f'Error creating DynamoDB table: {e}')

class DynamoDBBlobStorage(BlobStorage):
    def __init__(self, name: str, table):
        self._name = name
        self._table = table

    def write_blob(self, key: str, blob: Blob):
        record = {
            'name': self._name,
            'key': key,
            'blob': blob
        }
        self._table.put_item(Item=record)

    def read_blob(self, key: str) -> Blob:
        primary_key = {
            'name': self._name,
            'key': key
        }
        item = self._table.get_item(Key=primary_key)
        return item.get('blob')

    def has_blob(self, key: str):
        primary_key = {
            'name': self._name,
            'key': key
        }
        item = self._table.get_item(Key=primary_key)
        if item.get('blob'):
            return True
        return False

    def delete_blob(self, key: str):
        primary_key = {
            'name': self._name,
            'key': key
        }
        self._table.delete_item(Key=primary_key)
=======
Base = declarative_base()

class RecordModel(Base):
    __tablename__ = 'records'

    id = Column(Integer, primary_key=True, autoincrement=True)
    name = Column(String) # TODO good name for this?
    key = Column(String)
    blob = Column(JSON)

    def __repr__(self):
        return f'<{self.__class__.__name__}: {self.name}>'

class SQLDatabase:

    def __init__(self, db_url: str):
        self._db_url = db_url
        self._engine = create_engine(db_url)

        Base.metadata.create_all(self._engine)

    def get_engine(self) -> Engine:
        return self._engine

class SqlBlobStorage(BlobStorage):
    def __init__(self, name, engine):
        self._name = name
        self._engine = engine

    def _get_session(self):
        return sessionmaker(bind=self._engine)()

    def write_blob(self, key: str, blob: Blob):
        # Check to see if a blob exists, if so rewrite it
        with self._get_session() as session:
            records = session.query(RecordModel).filter(RecordModel.name == self._name).all()
            record_to_update = next((record for record in records if record.key == key), None)
            if record_to_update:
                record_to_update.blob = blob
            else:
                new_record = RecordModel(name=self._name, key=key, blob=blob)
                session.add(new_record)
            session.commit()

    # noinspection PyTypeChecker
    def read_blob(self, key: str) -> Blob | None:
        with self._get_session() as session:
            records = session.query(RecordModel).filter(RecordModel.name == self._name).all()
            for record in records:
                if record.key == key:
                    return record.blob

    def has_blob(self, key: str) -> bool:
        with self._get_session() as session:
            records = session.query(RecordModel).filter(RecordModel.name == self._name).all()
            for record in records:
                if record.key == key:
                    return True
            return False

    def delete_blob(self, key: str):
        with self._get_session() as session:
            records = session.query(RecordModel).filter(RecordModel.name == self._name).all()
            for record in records:
                if record.key == key:
                    session.delete(record)
                    session.commit()
>>>>>>> ccec1ae5

class InMemoryBlobStorage(BlobStorage):
    def __init__(self):
        self._data = {}

    def write_blob(self, key: str, blob: Blob):
        self._data[key] = blob

    def read_blob(self, key: str) -> Blob:
        return self._data[key]

    def has_blob(self, key: str) -> bool:
        return key in self._data

    def delete_blob(self, key: str):
        del self._data[key]<|MERGE_RESOLUTION|>--- conflicted
+++ resolved
@@ -6,19 +6,15 @@
 from boto3.dynamodb.conditions import Key
 from hashlib import md5
 from pathlib import Path
-<<<<<<< HEAD
-from typing import Protocol, Union, TypedDict
-
-from botocore.exceptions import ClientError
-from sqlalchemy.dialects.mssql.information_schema import key_constraints
-=======
 from typing import Protocol, Union, Dict, Type
 from sqlalchemy import create_engine, Column, Integer, String, JSON, select, delete, MetaData, Engine
 from sqlalchemy.exc import NoResultFound
 from sqlalchemy.ext.declarative import declarative_base
 from sqlalchemy.orm import sessionmaker, DeclarativeBase, declared_attr
 from typing_extensions import TypeVar
->>>>>>> ccec1ae5
+
+from botocore.exceptions import ClientError
+from sqlalchemy.dialects.mssql.information_schema import key_constraints
 
 from .history import History
 from .quest_types import EventRecord
@@ -95,7 +91,73 @@
     def delete_blob(self, key: str):
         self._get_file(key).unlink()
 
-<<<<<<< HEAD
+Base = declarative_base()
+
+class RecordModel(Base):
+    __tablename__ = 'records'
+
+    id = Column(Integer, primary_key=True, autoincrement=True)
+    name = Column(String) # TODO good name for this?
+    key = Column(String)
+    blob = Column(JSON)
+
+    def __repr__(self):
+        return f'<{self.__class__.__name__}: {self.name}>'
+
+class SQLDatabase:
+
+    def __init__(self, db_url: str):
+        self._db_url = db_url
+        self._engine = create_engine(db_url)
+
+        Base.metadata.create_all(self._engine)
+
+    def get_engine(self) -> Engine:
+        return self._engine
+
+class SqlBlobStorage(BlobStorage):
+    def __init__(self, name, engine):
+        self._name = name
+        self._engine = engine
+
+    def _get_session(self):
+        return sessionmaker(bind=self._engine)()
+
+    def write_blob(self, key: str, blob: Blob):
+        # Check to see if a blob exists, if so rewrite it
+        with self._get_session() as session:
+            records = session.query(RecordModel).filter(RecordModel.name == self._name).all()
+            record_to_update = next((record for record in records if record.key == key), None)
+            if record_to_update:
+                record_to_update.blob = blob
+            else:
+                new_record = RecordModel(name=self._name, key=key, blob=blob)
+                session.add(new_record)
+            session.commit()
+
+    # noinspection PyTypeChecker
+    def read_blob(self, key: str) -> Blob | None:
+        with self._get_session() as session:
+            records = session.query(RecordModel).filter(RecordModel.name == self._name).all()
+            for record in records:
+                if record.key == key:
+                    return record.blob
+
+    def has_blob(self, key: str) -> bool:
+        with self._get_session() as session:
+            records = session.query(RecordModel).filter(RecordModel.name == self._name).all()
+            for record in records:
+                if record.key == key:
+                    return True
+            return False
+
+    def delete_blob(self, key: str):
+        with self._get_session() as session:
+            records = session.query(RecordModel).filter(RecordModel.name == self._name).all()
+            for record in records:
+                if record.key == key:
+                    session.delete(record)
+                    session.commit()
 class DynamoDBTableCreationException(Exception):
     pass
 
@@ -192,75 +254,6 @@
             'key': key
         }
         self._table.delete_item(Key=primary_key)
-=======
-Base = declarative_base()
-
-class RecordModel(Base):
-    __tablename__ = 'records'
-
-    id = Column(Integer, primary_key=True, autoincrement=True)
-    name = Column(String) # TODO good name for this?
-    key = Column(String)
-    blob = Column(JSON)
-
-    def __repr__(self):
-        return f'<{self.__class__.__name__}: {self.name}>'
-
-class SQLDatabase:
-
-    def __init__(self, db_url: str):
-        self._db_url = db_url
-        self._engine = create_engine(db_url)
-
-        Base.metadata.create_all(self._engine)
-
-    def get_engine(self) -> Engine:
-        return self._engine
-
-class SqlBlobStorage(BlobStorage):
-    def __init__(self, name, engine):
-        self._name = name
-        self._engine = engine
-
-    def _get_session(self):
-        return sessionmaker(bind=self._engine)()
-
-    def write_blob(self, key: str, blob: Blob):
-        # Check to see if a blob exists, if so rewrite it
-        with self._get_session() as session:
-            records = session.query(RecordModel).filter(RecordModel.name == self._name).all()
-            record_to_update = next((record for record in records if record.key == key), None)
-            if record_to_update:
-                record_to_update.blob = blob
-            else:
-                new_record = RecordModel(name=self._name, key=key, blob=blob)
-                session.add(new_record)
-            session.commit()
-
-    # noinspection PyTypeChecker
-    def read_blob(self, key: str) -> Blob | None:
-        with self._get_session() as session:
-            records = session.query(RecordModel).filter(RecordModel.name == self._name).all()
-            for record in records:
-                if record.key == key:
-                    return record.blob
-
-    def has_blob(self, key: str) -> bool:
-        with self._get_session() as session:
-            records = session.query(RecordModel).filter(RecordModel.name == self._name).all()
-            for record in records:
-                if record.key == key:
-                    return True
-            return False
-
-    def delete_blob(self, key: str):
-        with self._get_session() as session:
-            records = session.query(RecordModel).filter(RecordModel.name == self._name).all()
-            for record in records:
-                if record.key == key:
-                    session.delete(record)
-                    session.commit()
->>>>>>> ccec1ae5
 
 class InMemoryBlobStorage(BlobStorage):
     def __init__(self):
