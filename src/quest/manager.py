import asyncio
from contextvars import ContextVar, copy_context
from decimal import Context
from functools import wraps
from typing import Protocol, Callable, TypeVar, Any

from .external import State, IdentityQueue, Queue, Event
from .historian import Historian, _Wrapper
from .history import History
from .persistence import BlobStorage
from .serializer import StepSerializer, NoopSerializer


class HistoryFactory(Protocol):
    def __call__(self, workflow_id: str) -> History: ...


class WorkflowFactory(Protocol):
    def __call__(self, workflow_type: str) -> Callable: ...


T = TypeVar('T')

workflow_manager = ContextVar('workflow_manager')

class DuplicateAliasException(Exception):
    ...

class WorkflowManager:
    """
    Runs workflow tasks
    It remembers which tasks are still active and resumes them on replay
    """

    def __init__(self, namespace: str, storage: BlobStorage, create_history: HistoryFactory,
                 create_workflow: WorkflowFactory, serializer: StepSerializer = None):
        self._namespace = namespace
        self._storage = storage
        self._create_history = create_history
        self._create_workflow = create_workflow
        self._workflow_data = []
        self._workflows: dict[str, Historian] = {}
        self._workflow_tasks: dict[str, asyncio.Task] = {}
<<<<<<< HEAD
        self._serializer: StepSerializer = serializer
=======
        self._alias_dictionary = {}

>>>>>>> 6efc20d4

    async def __aenter__(self) -> 'WorkflowManager':
        """Load the workflows and get them running again"""
        if self._storage.has_blob(self._namespace):
            self._workflow_data = self._storage.read_blob(self._namespace)

        for wtype, wid, args, kwargs, background in self._workflow_data:
            await self._start_workflow(wtype, wid, args, kwargs, background=background)

        return self

    async def __aexit__(self, exc_type, exc_val, exc_tb):
        """Save whatever state is necessary before exiting"""
        self._storage.write_blob(self._namespace, self._workflow_data)
        for wid, historian in self._workflows.items():
            await historian.suspend()

    def _get_workflow(self, workflow_id: str):
        workflow_id = self._alias_dictionary.get(workflow_id, workflow_id)
        return self._workflows[workflow_id]

    def _remove_workflow(self, workflow_id: str):
        self._workflows.pop(workflow_id)
        self._workflow_tasks.pop(workflow_id)
        data = next(d for d in self._workflow_data if d[1] == workflow_id)
        self._workflow_data.remove(data)

    def _start_workflow(self,
                        workflow_type: str, workflow_id: str, workflow_args, workflow_kwargs,
                        background=False):
        workflow_function = self._create_workflow(workflow_type)

        workflow_manager.set(self)

        history = self._create_history(workflow_id)
        historian: Historian = Historian(workflow_id, workflow_function, history, serializer=self._serializer)
        self._workflows[workflow_id] = historian

        self._workflow_tasks[workflow_id] = (task := historian.run(*workflow_args, **workflow_kwargs))
        if background:
            task.add_done_callback(lambda t: self._remove_workflow(workflow_id))

    def start_workflow(self, workflow_type: str, workflow_id: str, *workflow_args, **workflow_kwargs):
        """Start the workflow"""
        self._workflow_data.append((workflow_type, workflow_id, workflow_args, workflow_kwargs, False))
        self._start_workflow(workflow_type, workflow_id, workflow_args, workflow_kwargs)

    def start_workflow_background(self, workflow_type: str, workflow_id: str, *workflow_args, **workflow_kwargs):
        """Start the workflow"""
        self._workflow_data.append((workflow_type, workflow_id, workflow_args, workflow_kwargs, True))
        self._start_workflow(workflow_type, workflow_id, workflow_args, workflow_kwargs, background=True)

    def has_workflow(self, workflow_id: str) -> bool:
        workflow_id = self._alias_dictionary.get(workflow_id, workflow_id)
        return workflow_id in self._workflows

    def get_workflow(self, workflow_id: str) -> asyncio.Task:
        workflow_id = self._alias_dictionary.get(workflow_id, workflow_id)
        return self._workflow_tasks[workflow_id]

    async def suspend_workflow(self, workflow_id: str):
        await self._get_workflow(workflow_id).suspend()

    async def get_resources(self, workflow_id: str, identity):
        return await self._get_workflow(workflow_id).get_resources(identity)

    async def stream_resources(self, workflow_id: str, identity):
        return self._get_workflow(workflow_id).stream_resources(identity)

    async def wait_for_completion(self, workflow_id: str, identity):
        return await self._get_workflow(workflow_id).wait_for_completion(identity)

    async def send_event(self, workflow_id: str, name: str, identity, action, *args, **kwargs):
        return await self._get_workflow(workflow_id).record_external_event(name, identity, action, *args, **kwargs)

    def _make_wrapper_func(self, workflow_id: str, name: str, identity, field, attr):
        # Why have _make_wrapper_func?
        # See https://stackoverflow.com/questions/3431676/creating-functions-or-lambdas-in-a-loop-or-comprehension

        @wraps(field)  # except that we need to make everything async now
        async def new_func(*args, **kwargs):
            # TODO - handle case where this wrapper is used in a workflow and should be stepped
            return await self.send_event(workflow_id, name, identity, attr, *args, **kwargs)

        return new_func

    def _wrap(self, resource: T, workflow_id: str, name: str, identity) -> T:
        dummy = _Wrapper()
        for attr in dir(resource):
            if attr.startswith('_'):
                continue

            field = getattr(resource, attr)
            if not callable(field):
                continue

            # Replace with function that routes call to historian
            new_func = self._make_wrapper_func(workflow_id, name, identity, field, attr)
            setattr(dummy, attr, new_func)

        return dummy

    async def _check_resource(self, workflow_id: str, name: str, identity):
        if name not in await self.get_resources(workflow_id, identity):
            raise Exception(f'{name} is not a valid resource for {workflow_id}')
            # TODO - custom exception

    async def get_queue(self, workflow_id: str, name: str, identity) -> Queue:
        await self._check_resource(workflow_id, name, identity)
        return self._wrap(asyncio.Queue(), workflow_id, name, identity)

    async def get_state(self, workflow_id: str, name: str, identity: str | None) -> State:
        await self._check_resource(workflow_id, name, identity)
        return self._wrap(State(None), workflow_id, name, identity)

    async def get_event(self, workflow_id: str, name: str, identity: str | None) -> Event:
        await self._check_resource(workflow_id, name, identity)
        return self._wrap(asyncio.Event(), workflow_id, name, identity)

    async def get_identity_queue(self, workflow_id: str, name: str, identity: str | None) -> IdentityQueue:
        await self._check_resource(workflow_id, name, identity)
        return self._wrap(IdentityQueue(), workflow_id, name, identity)

    async def _register_alias(self, alias: str, workflow_id: str):
        if alias not in self._alias_dictionary:
            self._alias_dictionary[alias] = workflow_id
        else:
            raise DuplicateAliasException(f'Alias "{alias}" already exists')

    async def _deregister_alias(self, alias: str):
        if alias in self._alias_dictionary:
            del self._alias_dictionary[alias]

def find_workflow_manager() -> WorkflowManager:
    if (manager := workflow_manager.get()) is not None:
            return manager<|MERGE_RESOLUTION|>--- conflicted
+++ resolved
@@ -41,12 +41,9 @@
         self._workflow_data = []
         self._workflows: dict[str, Historian] = {}
         self._workflow_tasks: dict[str, asyncio.Task] = {}
-<<<<<<< HEAD
-        self._serializer: StepSerializer = serializer
-=======
         self._alias_dictionary = {}
 
->>>>>>> 6efc20d4
+        self._serializer: StepSerializer = serializer
 
     async def __aenter__(self) -> 'WorkflowManager':
         """Load the workflows and get them running again"""
