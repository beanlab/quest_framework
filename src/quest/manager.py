import asyncio
import signal
from contextvars import ContextVar
from functools import wraps
from typing import Protocol, Callable, TypeVar, Any
<<<<<<< HEAD
from datetime import datetime
=======
from .utils import quest_logger
>>>>>>> 29295fdb

from .external import State, IdentityQueue, Queue, Event
from .historian import Historian, _Wrapper, SUSPENDED
from .history import History
from .persistence import BlobStorage
from .serializer import StepSerializer


class WorkflowNotFound(Exception):
    pass


class WorkflowCancelled(Exception):
    pass


class HistoryFactory(Protocol):
    def __call__(self, workflow_id: str) -> History: ...


class WorkflowFactory(Protocol):
    def __call__(self, workflow_type: str) -> Callable: ...


T = TypeVar('T')

workflow_manager = ContextVar('workflow_manager')

class DuplicateAliasException(Exception):
    ...

class DuplicateWorkflowException(Exception):
    ...

class WorkflowManager:
    """
    Runs workflow tasks
    It remembers which tasks are still active and resumes them on replay
    """

    def __init__(self, namespace: str, storage: BlobStorage, create_history: HistoryFactory,
                 create_workflow: WorkflowFactory, serializer: StepSerializer):
        self._namespace = namespace
        self._storage = storage
        self._create_history = create_history
        self._create_workflow = create_workflow
        self._workflow_data = []  # Tracks all workflows
        self._workflows: dict[str, Historian] = {}
        self._workflow_tasks: dict[str, asyncio.Task] = {}
        self._alias_dictionary = {}
        self._serializer: StepSerializer = serializer
        self._results: dict[str, Any] = {}
        self._futures: dict[str, asyncio.Future] = {}  # Track futures for workflow results

    async def __aenter__(self) -> 'WorkflowManager':
        """Load the workflows and get them running again"""

        def our_handler(sig, frame):
            self._quest_signal_handler(sig, frame)
            raise asyncio.CancelledError(SUSPENDED)

        # TODO - add cancel api - get cancel from historian api
        signal.signal(signal.SIGINT, our_handler)

        if self._storage.has_blob(self._namespace):
            self._workflow_data = self._storage.read_blob(self._namespace)

        # Check storage to load stored workflow results from persistent storage
        if self._storage.has_blob(f'{self._namespace}_results'):
            self._results = self._storage.read_blob(f'{self._namespace}_results')

        # Rehydrate only non-canceled workflows
        for wtype, wid, args, kwargs, delete_on_finish, start_time in self._workflow_data:
            # Prevent rehydration of canceled workflows
            if wid in self._results and isinstance(self._results[wid], WorkflowCancelled):
                continue

            if wid not in self._workflows:
                # Create new future if it does not exist or got cancelled.
                if wid not in self._futures or self._futures[wid].cancelled():
                    self._futures[wid] = asyncio.Future()
                self._start_workflow(wtype, wid, args, kwargs, delete_on_finish=delete_on_finish)

        return self

    async def __aexit__(self, exc_type, exc_val, exc_tb):
        """Save whatever state is necessary before exiting"""
        self._storage.write_blob(self._namespace, self._workflow_data)
        self._storage.write_blob(f'{self._namespace}_results', self._results)

        for wid, historian in self._workflows.items():
            await historian.suspend()

        # All unfinished futures raise workflowCancelled when going out of scope
        for wid, future in self._futures.items():
            if not future.done():
                future.set_exception(
                    WorkflowCancelled(
                        f"WorkflowManager exited before {wid} completed.")
                )

    def _quest_signal_handler(self, sig, frame):
        quest_logger.debug(f'Caught KeyboardInterrupt: {sig}')
        for wid, historian in self._workflows.items():
            historian.signal_suspend()

    def _get_workflow(self, workflow_id: str):
        workflow_id = self._alias_dictionary.get(workflow_id, workflow_id)
        return self._workflows[workflow_id]

    def _remove_workflow(self, workflow_id: str):
        if workflow_id not in self._workflows:
            raise WorkflowNotFound(f"Workflow '{workflow_id}' not found.")

        self._workflows.pop(workflow_id)
        self._workflow_tasks.pop(workflow_id, None)
        removable = [d for d in self._workflow_data if d[1] == workflow_id]
        for item in removable:
            self._workflow_data.remove(item)

    def _start_workflow(self,
                        workflow_type: str, workflow_id: str, workflow_args, workflow_kwargs,
                        delete_on_finish: bool = True):

        if workflow_id not in self._futures or self._futures[workflow_id].cancelled():
            self._futures[workflow_id] = asyncio.Future()

        workflow_function = self._create_workflow(workflow_type)

        workflow_manager.set(self)

        history = self._create_history(workflow_id)
        historian: Historian = Historian(workflow_id, workflow_function, history, serializer=self._serializer)
        self._workflows[workflow_id] = historian

        self._workflow_tasks[workflow_id] = (task := historian.run(*workflow_args, **workflow_kwargs))

<<<<<<< HEAD
        task.add_done_callback(lambda t: self._store_result(workflow_id, t, delete_on_finish))

    async def delete_workflow(self, workflow_id: str):
        """
        Cancel and remove a workflow, ensuring it is not rehydrated in the future.
        """
        if workflow_id not in self._workflows and workflow_id not in self._futures:
            raise WorkflowNotFound(f"Workflow '{workflow_id}' not found.")

        # If the workflow is actively running, cancel its task
        if workflow_id in self._workflow_tasks:
            task = self._workflow_tasks[workflow_id]
            if not task.done():
                task.cancel()

        # Cancel and remove future if it exists
        if workflow_id in self._futures:
            future = self._futures[workflow_id]
            if not future.done():
                future.cancel()
            del self._futures[workflow_id]

        # Remove workflow from persistent storage list
        self._workflow_data = [d for d in self._workflow_data if d[1] != workflow_id]

        if workflow_id in self._workflows:
            del self._workflows[workflow_id]

        if workflow_id in self._workflow_tasks:
            del self._workflow_tasks[workflow_id]

        if workflow_id in self._results:
            del self._results[workflow_id]
=======
    def start_workflow(self, workflow_type: str, workflow_id: str, *workflow_args, **workflow_kwargs):
        """Start the workflow"""
        if workflow_id in self._workflow_tasks:
            raise DuplicateWorkflowException(f'Workflow "{workflow_id}" already exists')
        self._workflow_data.append((workflow_type, workflow_id, workflow_args, workflow_kwargs, False))
        self._start_workflow(workflow_type, workflow_id, workflow_args, workflow_kwargs)
>>>>>>> 29295fdb

    def _store_result(self, workflow_id: str, task: asyncio.Task, delete_on_finish: bool):
        """Store the result or exception of a completed workflow"""
        future = self._futures[workflow_id]

        try:
            # Retrieve the workflow result if it completed successfully
            result = task.result()

            self._results[workflow_id] = result

            if not future.done():
                future.set_result(result)

        # task cancelled
        except asyncio.CancelledError:
            if not future.done():
                future.set_exception(asyncio.CancelledError())

        except Exception as e:
            if not future.done():
                future.set_exception(e)

        finally:
            # Remove workflow from _workflow_data to ensure get_workflow_metrics() is accurate
            self._workflow_data = [d for d in self._workflow_data if d[1] != workflow_id]

            # Completed workflow - remove the workflow from active workflows if delete_on_finish is True
            if delete_on_finish:
                self._remove_workflow(workflow_id)  # Cleanup

                if workflow_id in self._results:
                    del self._results[workflow_id]

            if workflow_id in self._workflows:
                del self._workflows[workflow_id]

            if workflow_id in self._workflow_tasks:
                del self._workflow_tasks[workflow_id]

            if workflow_id in self._futures:
                del self._futures[workflow_id]

    def start_workflow(self, workflow_type: str, workflow_id: str, *workflow_args, delete_on_finish: bool = True,
                       **workflow_kwargs):
        """Start the workflow, but do not restart previously canceled ones"""
        start_time = datetime.utcnow().isoformat()

        # Prevent restarting previously canceled workflow
        if workflow_id in self._results and isinstance(self._results[workflow_id], WorkflowCancelled):
            return

        self._workflow_data.append(
            (workflow_type, workflow_id, workflow_args, workflow_kwargs, delete_on_finish, start_time))
        self._start_workflow(workflow_type, workflow_id, workflow_args, workflow_kwargs,
                             delete_on_finish=delete_on_finish)

    def has_workflow(self, workflow_id: str) -> bool:
        workflow_id = self._alias_dictionary.get(workflow_id, workflow_id)
        return workflow_id in self._workflows

    async def get_resources(self, workflow_id: str, identity):
        return await self._get_workflow(workflow_id).get_resources(identity)

    def get_resource_stream(self, workflow_id: str, identity):
        return self._get_workflow(workflow_id).get_resource_stream(identity)

    async def send_event(self, workflow_id: str, name: str, identity, action, *args, **kwargs):
        return await self._get_workflow(workflow_id).record_external_event(name, identity, action, *args, **kwargs)

    def _make_wrapper_func(self, workflow_id: str, name: str, identity, field, attr):
        # Why have _make_wrapper_func?
        # See https://stackoverflow.com/questions/3431676/creating-functions-or-lambdas-in-a-loop-or-comprehension

        @wraps(field)  # except that we need to make everything async now
        async def new_func(*args, **kwargs):
            # TODO - handle case where this wrapper is used in a workflow and should be stepped
            return await self.send_event(workflow_id, name, identity, attr, *args, **kwargs)

        return new_func

    def _wrap(self, resource: T, workflow_id: str, name: str, identity) -> T:
        dummy = _Wrapper()
        for attr in dir(resource):
            if attr.startswith('_'):
                continue

            field = getattr(resource, attr)
            if not callable(field):
                continue

            # Replace with function that routes call to historian
            new_func = self._make_wrapper_func(workflow_id, name, identity, field, attr)
            setattr(dummy, attr, new_func)

        return dummy

    async def _check_resource(self, workflow_id: str, name: str, identity):
        if (name, identity) not in await self.get_resources(workflow_id, identity):
            raise Exception(f'{name} is not a valid resource for {workflow_id}')
            # TODO - custom exception

    async def get_queue(self, workflow_id: str, name: str, identity) -> Queue:
        await self._check_resource(workflow_id, name, identity)
        return self._wrap(asyncio.Queue(), workflow_id, name, identity)

    async def get_state(self, workflow_id: str, name: str, identity: str | None) -> State:
        await self._check_resource(workflow_id, name, identity)
        return self._wrap(State(None), workflow_id, name, identity)

    async def get_event(self, workflow_id: str, name: str, identity: str | None) -> Event:
        await self._check_resource(workflow_id, name, identity)
        return self._wrap(asyncio.Event(), workflow_id, name, identity)

    async def get_identity_queue(self, workflow_id: str, name: str, identity: str | None) -> IdentityQueue:
        await self._check_resource(workflow_id, name, identity)
        return self._wrap(IdentityQueue(), workflow_id, name, identity)

    async def _register_alias(self, alias: str, workflow_id: str):
        if alias not in self._alias_dictionary:
            self._alias_dictionary[alias] = workflow_id
        else:
            raise DuplicateAliasException(f'Alias "{alias}" already exists')

    async def _deregister_alias(self, alias: str):
        if alias in self._alias_dictionary:
            del self._alias_dictionary[alias]

    def get_workflow_metrics(self):
        """Return metrics for active workflows"""
        metrics = []
        for wtype, wid, args, kwargs, delete_on_finish, start_time in self._workflow_data:
            metrics.append({
                "workflow_id": wid,
                "workflow_type": wtype,
                "start_time": start_time
            })
        return metrics

    # Should not be used for background tasks
    async def get_workflow_result(self, workflow_id: str, delete: bool = False):
        """
        Retrieve the result of a workflow, either by:
        - Returning a previously stored result.
        - Awaiting an active workflow's future if it's still running.
        """
        if workflow_id not in self._futures and workflow_id not in self._results:
            raise WorkflowNotFound(f"Workflow '{workflow_id}' does not exist.")

        # If workflow completed successfully, return its stored result
        if workflow_id in self._results:
            result = self._results[workflow_id]
            if delete:
                del self._results[workflow_id]  # Cleanup after retrieval
            return result

        # If future exists, await it to get the result or exception
        future = self._futures[workflow_id]

        try:
            result = await future
            return result

        # Prevent awaiting a cancelled future when client calls get_workflow_result
        except asyncio.CancelledError:
            raise WorkflowCancelled(f"Workflow {workflow_id} was cancelled and has no result.")

        finally:
            # If delete is True, clean up workflow references after the retrieval
            if delete:
                if workflow_id in self._futures:
                    del self._futures[workflow_id]
                if workflow_id in self._results:
                    del self._results[workflow_id]
                if workflow_id in self._workflows:
                    del self._workflows[workflow_id]
                if workflow_id in self._workflow_tasks:
                    del self._workflow_tasks[workflow_id]


def find_workflow_manager() -> WorkflowManager:
    if (manager := workflow_manager.get()) is not None:
        return manager<|MERGE_RESOLUTION|>--- conflicted
+++ resolved
@@ -3,11 +3,8 @@
 from contextvars import ContextVar
 from functools import wraps
 from typing import Protocol, Callable, TypeVar, Any
-<<<<<<< HEAD
+from .utils import quest_logger
 from datetime import datetime
-=======
-from .utils import quest_logger
->>>>>>> 29295fdb
 
 from .external import State, IdentityQueue, Queue, Event
 from .historian import Historian, _Wrapper, SUSPENDED
@@ -145,7 +142,6 @@
 
         self._workflow_tasks[workflow_id] = (task := historian.run(*workflow_args, **workflow_kwargs))
 
-<<<<<<< HEAD
         task.add_done_callback(lambda t: self._store_result(workflow_id, t, delete_on_finish))
 
     async def delete_workflow(self, workflow_id: str):
@@ -179,14 +175,6 @@
 
         if workflow_id in self._results:
             del self._results[workflow_id]
-=======
-    def start_workflow(self, workflow_type: str, workflow_id: str, *workflow_args, **workflow_kwargs):
-        """Start the workflow"""
-        if workflow_id in self._workflow_tasks:
-            raise DuplicateWorkflowException(f'Workflow "{workflow_id}" already exists')
-        self._workflow_data.append((workflow_type, workflow_id, workflow_args, workflow_kwargs, False))
-        self._start_workflow(workflow_type, workflow_id, workflow_args, workflow_kwargs)
->>>>>>> 29295fdb
 
     def _store_result(self, workflow_id: str, task: asyncio.Task, delete_on_finish: bool):
         """Store the result or exception of a completed workflow"""
