--- conflicted
+++ resolved
@@ -1,11 +1,7 @@
 import asyncio
-<<<<<<< HEAD
-from contextvars import ContextVar, copy_context
-=======
 import logging
 import signal
 from contextvars import ContextVar
->>>>>>> aab93212
 from functools import wraps
 from typing import Protocol, Callable, TypeVar, Any
 from datetime import datetime
@@ -214,7 +210,6 @@
         if alias in self._alias_dictionary:
             del self._alias_dictionary[alias]
 
-<<<<<<< HEAD
     def get_workflow_metrics(self):
         """Return metrics for active workflows"""
         metrics = []
@@ -232,8 +227,6 @@
             del self._results[workflow_id]
         return result
 
-=======
->>>>>>> aab93212
 
 def find_workflow_manager() -> WorkflowManager:
     if (manager := workflow_manager.get()) is not None:
