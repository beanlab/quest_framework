import asyncio
import inspect
import logging
import traceback
from asyncio import Task
from contextvars import ContextVar
from datetime import datetime
from functools import wraps
from typing import Callable, TypeVar

from .history import History
from .quest_types import ConfigurationRecord, VersionRecord, StepStartRecord, StepEndRecord, \
    ExceptionDetails, ResourceAccessEvent, ResourceEntry, ResourceLifecycleEvent, TaskEvent
from .resources import ResourceStreamManager
from .serializer import StepSerializer

QUEST_VERSIONS = "_quest_versions"
GLOBAL_VERSION = "_global_version"

# external replay:
# - there are possibly multiple threads interacting with the same resource
# - if a resource is published, external parties can interact with it
# - I need to make sure the external event is replayed at the right time
#   - i.e. when the appropriate thread is ready to observe the result
#
#  E   A   B
#  2   .   .
#  .   3   .
#  .   . ->2
#  .   . ->3
#
# Guidelines
# - external events do not have a workflow thread
# - the sequence of external events is on the resource, not on the thread
# - so a given thread can't interact with a resource until the events from other threads have processed
#
# Strategy
# - break up the history into resource sequences
# - advance each resource queue as threads interact
# - when an external event is next in the sequence, replay it

# History pruning
# - cutting out nested steps
# - but how do we know which external events "belonged" to a given step
# - several external events may come in for one task while the other performs a step
# - can an external event be associated with a task?
# - the external event IS associated with a resource
# - all resources are created in a task; are all associations with a resource unique to that task?
#  - they ARE associated with that task an all sub-tasks.
#  - but that means that a resource can be created in the top task and passed to two sub-tasks
#  - then one task can interact with the resource and external events while the other performs sub-steps
# - so...we'd have to know which later task was affected by the external event
#
#  E    A
#  .    S
#  1    |    # We don't want to miss replaying this event, even though it falls between the step records
#  .    S
#  .  ->1
#
#  E    A
#  .    S
#  1    |    # This event is safe to skip because the event resource is scoped to the step
#  .  ->1
#  .    S
#
# If a resource was created and destroyed within a step, all events associated with that resource can be skipped.
# If a resource was created outside a step, actions on that resource should be preserved.
# If the author puts "side effect" work on a resource inside a step, that's a problem.
# Principle: all resources, associated events, and substeps that happen in a step will be entirely skipped.
#            Never have side effects that are not entirely scoped to the step.
#
# To prune correctly, I need to turn process the sequence like a tree
# Each task and step is a separate branch
# I need to look for resources that are open in each branch and match the relevant events

SUSPENDED = '__WORKFLOW_SUSPENDED__'

T = TypeVar('T')


class _Wrapper:
    pass


def wrap_methods_as_historian_events(resource: T, name: str, identity: str | None, historian: 'Historian',
                                     internal=True) -> T:
    wrapper = _Wrapper()

    historian_action = historian.handle_internal_event if internal else historian.record_external_event

    for field in dir(resource):
        if field.startswith('_'):
            continue

        if callable(method := getattr(resource, field)):
            # Use default-value kwargs to force value binding instead of late binding
            @wraps(method)
            async def record(*args, _name=name, _identity=identity, _field=field, **kwargs):
                return await historian_action(_name, _identity, _field, *args, **kwargs)

            setattr(wrapper, field, record)

    return wrapper


def _get_type_name(obj):
    return obj.__class__.__module__ + '.' + obj.__class__.__name__


def _get_id(item):
    if isinstance(item, dict):
        return tuple((k, _get_id(v)) for k, v in item.items())

    if isinstance(item, list):
        return tuple(_get_id(v) for v in item)

    return item


def _prune(step_id: str, history: "History"):
    """
    Remove substep work
    Records whose step_ids are prefixed by the step_id of the step are substep work
    Keep external events that belong to resources created outside the step
    """
    items = reversed(history)
    to_delete = []

    # Last record should be a step with the give step ID
    record = next(items)
    assert record['type'] == 'end', f'{record["type"]} != end'
    assert record['step_id'] == step_id, f'{record["step_id"]} != {step_id}'

    end_of_life_resources = set()
    try:
        while record := next(items):
            if record['step_id'].startswith(step_id):
                # Found a sub-record of the step, we can delete it
                # But if it is a resource scoped to this step, keep track of it first
                if record['type'] == 'delete_resource':
                    end_of_life_resources.add(record['resource_id'])
                to_delete.append(record)

            if record['type'] == 'external' and record['resource_id'] in end_of_life_resources:
                to_delete.append(record)

            if record['step_id'] == step_id:
                # Found the beginning of the step, we can stop searching
                break

    except StopIteration:
        pass

    for record in to_delete:
        history.remove(record)


def _get_current_timestamp() -> str:
    return datetime.utcnow().isoformat()


def _get_qualified_version(module_name, function_name, version_name: str) -> str:
    """
    A version is defined by the module and name of the function that is versioned.
    If you move a function to a new module (or rename the module), it has become a new function.
    If you change the function you are calling in a replay (i.e. its name has changed),
    you may not get the expected results.

    You've been warned.
    """
    return '.'.join([module_name, function_name, version_name])


# Resource names should be unique to the workflow and identity
def _create_resource_id(name: str, identity: str | None) -> str:
    return f'{name}|{identity}' if identity is not None else name


historian_context = ContextVar('historian')


def get_function_name(func):
    if hasattr(func, '__name__'):  # regular functions
        return func.__name__
    else:  # Callable classes
        return func.__class__.__name__


def _get_exception_class(exception_type: str):
    module_name, class_name = exception_type.rsplit('.', 1)
    module = __import__(module_name, fromlist=[class_name])
    exception_class = getattr(module, class_name)
    return exception_class



class Historian:
    def __init__(self, workflow_id: str, workflow: Callable, history: History, serializer: StepSerializer):
        # TODO - change nomenclature (away from workflow)? Maybe just use workflow.__name__?
        self.workflow_id = workflow_id
        self.workflow = workflow
        self._configurations: list[tuple[Callable, list, dict]] = []


        # This indicates whether the workflow function has completed
        # Suspending the workflow does not affect this value
        self._workflow_completed = False

        # These things need to be serialized
        self._history: History = history

        self._serializer: StepSerializer = serializer

        # The remaining properties defined in __init__
        # are reset every time you call start_workflow
        # See _reset_replay() (called in _run)

        # If the application fails, this future will know.
        # See also get_resources() and _run_with_exception_handling()
        self._fatal_exception = asyncio.Future()

        # Keep track of configuration position during the replay
        self._configuration_pos = 0

        # Keep track of the versions of the workflow function
        self._versions = {}

        # Keep track of the discovered, unprocessed versions
        # While the code runs, it finds functions that are versioned
        # However, we only process the versions during live play
        #  (not replay), so we need to save these until the replay is complete
        # Then we add events to the history to record the new versions.
        # As the workflow proceeds, it will now use the latest versions observed.
        self._discovered_versions = {}

        # These are the resources available to the outside world.
        #  This could include values that can be accessed,
        #  queues to push to, etc.
        # See also external.py
        self._resources: dict[str, ResourceEntry] = {}

        # This is the resource stream manager that handles calls to stream the historian's resources
        self._resource_stream_manager = ResourceStreamManager()

        # We keep track of all open tasks so we can properly suspend them
        self._open_tasks: list[Task] = []

        # The prefix tracks the call stack for each task
        #  so we can create accurate, informative step and task IDs
        self._prefix = {}

        # When a function is called twice in the same stack frame,
        #  the second call would have the same ID as the first.
        #  Unique IDs keeps track of existing IDs so we can ensure
        #  each new ID is unique. See _get_unique_id
        self._unique_ids: set[str] = set()

        # Replay Started ensures that no one tries to access resources
        #  until the resources have been rebuilt after resuming
        # It makes sure the workflow has actually started running
        # Then we wait until the replay has completed (see _replay_complete)
        self._replay_started = asyncio.Event()

        # The existing history is a copy of the initial history
        #  This ensures that we only replay the pre-existing records
        self._existing_history = []

        # Each task needs to replay its separate event records,
        #  but the records are all interleaved.
        #  We use _task_replay_records to create a stream of records
        #  that belong to a specific task.
        # _replay_records stores the generators for each task ID
        # See also _next_record
        self._replay_records = {}

        # To ensure that past events are replayed in the exact order
        #  they were created, a record gate exists for each record.
        #  When a task finishes with a record, it opens the gate
        #  which allows every task to move to the next record
        # If something goes wrong while processing a record,
        #  the error is put here, leading to the replay failing
        self._record_gates: dict[str, asyncio.Future] = {}

        # noinspection PyTypeChecker
        self._last_record_gate: asyncio.Future = None

    def _reset_replay(self):
        logging.debug('Resetting replay')

        self._configuration_pos = 0

        self._versions = {}

        self._existing_history = list(self._history)
        self._resources = {}

        # The workflow ID is used as the task name for the root task
        self._prefix = {
            self.workflow_id: [],
            self._get_external_task_name(): [],
        }

        self._unique_ids = set()

        self._task_replays = {}

        # We add the workflow ID and the external task name
        #  so that the root task (see run()) and the external event handler
        #  are both recognized as "belonging" to this historian
        #  See also _get_task_name()
        self._replay_records = {
            self.workflow_id: None,
            self._get_external_task_name(): None
        }

        self._record_gates = {
            _get_id(record): asyncio.Future()
            for record in self._existing_history
        }

        for self._last_record_gate in self._record_gates.values():
            pass  # i.e. when this loop finishes, _last_record_gate will be the last one

        self._open_tasks: list[Task] = []

        self._replay_started.set()

    async def _replay_complete(self):
        if self._last_record_gate is not None:
            await self._last_record_gate

        logging.debug(f'{self.workflow_id} -- Replay Complete --')
        # TODO - log this only once?

        self._process_discovered_versions()

    def _get_external_task_name(self):
        return f'{self.workflow_id}.external'

    def _get_task_name(self):
        try:
            name = asyncio.current_task().get_name()
            if name in self._replay_records:
                return name
            else:
                return self._get_external_task_name()
        except RuntimeError:
            # TODO - is this catch necessary? It smells REALLY bad.
            return self._get_external_task_name()

    def _get_prefixed_name(self, event_name: str) -> str:
        return '.'.join(self._prefix[self._get_task_name()]) + '.' + event_name

    def _get_unique_id(self, event_name: str) -> str:
        prefixed_name_root = self._get_prefixed_name(event_name)
        prefixed_name = prefixed_name_root
        counter = 0
        while prefixed_name in self._unique_ids:
            counter += 1
            prefixed_name = f'{prefixed_name_root}_{counter}'
        self._unique_ids.add(prefixed_name)
        return prefixed_name

    class _NextRecord:
        def __init__(self, current_record, on_close: Callable):
            self.current_record = current_record
            self.on_close = on_close

        def __enter__(self):
            return self.current_record

        def __exit__(self, exc_type, exc_val, exc_tb):
            self.on_close(self.current_record, exc_type, exc_val, exc_tb)

    async def _task_replay_records(self, task_id):
        task_replay = asyncio.Event()
        self._task_replays[task_id] = task_replay

        """Yield the tasks for this task ID"""
        for record in self._existing_history:
            # If the record belongs to another task, we need to wait
            #  for that other task to finish with the record
            #  before we move on
            if record['task_id'] != task_id:
                if (gate := self._record_gates[_get_id(record)]).done():
                    if gate.exception() is not None:
                        logging.debug(f'{task_id} found {record} errored: {gate.exception()}')
                    else:
                        logging.debug(f'{task_id} found {record} completed')
                else:
                    logging.debug(f'{task_id} waiting on {record}')
                # We await either way so if the gate has an error we see it
                await gate

            else:  # task ID matches
                def complete(r, exc_type, exc_val, exc_tb):
                    if exc_type is not None:
                        exc_info = "".join(traceback.format_exception(exc_type, exc_val, exc_tb))
                        logging.debug(f'Noting that record {r} raised: \n{exc_info}')
                    # Note:
                    # While Futures, the record gates are only used as gates
                    # The return values are never used
                    # Thus, even if there was an error when the task completed
                    # we simply want to indicate the gate is finished
                    # The relevant error will be raised in handle_step
                    logging.debug(f'{task_id} completing {r}')
                    self._record_gates[_get_id(r)].set_result(None)

                # noinspection PyUnboundLocalVariable
                logging.debug(f'{self._get_task_name()} replaying {record}')
                yield self._NextRecord(record, complete)

        logging.debug(f'Replay for {self._get_task_name()} complete')
        task_replay.set()
        await self._replay_complete()

    async def _external_handler(self):
        try:
            logging.debug(f'External event handler {self._get_task_name()} starting')
            async for next_record in self._task_replay_records(self._get_external_task_name()):
                with next_record as record:
                    if record['type'] == 'external':
                        await self._replay_external_event(record)

                    elif record['type'] == 'set_version':
                        self._replay_version(record)

                    elif record['type'] == 'configuration':
                        await self._run_configuration(record)

            logging.debug(f'External event handler {self._get_task_name()} completed')
        except Exception:
            logging.exception('Error in _external_handler')
            raise

    async def _next_record(self):
        if self._replay_records[self._get_task_name()] is None:
            return None

        try:
            return await self._replay_records[self._get_task_name()].asend(None)

        except StopAsyncIteration:
            self._replay_records[self._get_task_name()] = None
            return None

    async def _run_configuration(self, config_record: ConfigurationRecord):
        config_function, args, kwargs = self._configurations[self._configuration_pos]
        logging.debug(f'Running configuration: {get_function_name(config_function)}(*{args}, **{kwargs})')

        assert config_record['function_name'] == get_function_name(config_function), str(config_record)
        assert config_record['args'] == args, str(config_record)
        assert config_record['kwargs'] == kwargs, str(config_record)

        await config_function(*args, **kwargs)
        self._configuration_pos += 1

    def get_version(self, module_name, function_name, version_name=GLOBAL_VERSION):
        version = self._versions.get(_get_qualified_version(module_name, function_name, version_name), None)
        logging.debug(
            f'{self._get_task_name()} get_version({module_name}, {function_name}, {version_name} returned "{version}"')
        return version

    def _discover_versions(self, function, versions: dict[str, str]):
        self._discovered_versions.update({
            _get_qualified_version(function.__module__, function.__qualname__, version_name): version
            for version_name, version in versions.items()
        })

        # If the replay has already finished...
        if self._last_record_gate is not None and self._last_record_gate.done():
            self._process_discovered_versions()

    def _process_discovered_versions(self):
        for version_name, version in self._discovered_versions.items():
            # These records are replayed by the external handler
            self._record_version_event(version_name, version)
        self._discovered_versions = {}

    def _record_version_event(self, version_name, version):
        if self._versions.get(version_name, None) == version:
            return  # Version not changed

        logging.debug(f'Version record: {version_name} = {version}')
        self._versions[version_name] = version

        self._history.append(VersionRecord(
            type='set_version',
            timestamp=_get_current_timestamp(),
            step_id=version_name,
            task_id=self._get_external_task_name(),  # the external task owns these
            version=version
        ))

    def _replay_version(self, record: VersionRecord):
        logging.debug(f'{self._get_task_name()} setting version {record["step_id"]} = "{record["version"]}"')
        self._versions[record['step_id']] = record['version']

    # TODO - keep or discard?
    async def _after_version(self, module_name, func_name, version_name, version):
        version_name = _get_qualified_version(module_name, func_name, version_name)
        logging.debug(f'{self._get_task_name()} is waiting for version {version_name}=={version}')

        found = False
        for record in self._existing_history:
            if record['type'] == 'version' \
                    and record['version_name'] == version_name \
                    and record['version'] == version:
                found = True
                await self._record_gates[_get_id(record)]

        if not found:
            logging.error(f'{self._get_task_name()} did not find version {version_name}=={version}')
            raise Exception(f'{self._get_task_name()} did not find version {version_name}=={version}')

        if (next_record := await self._next_record()) is not None:
            with next_record as record:
                assert record['type'] == 'after_version', str(record)
                assert record['version_name'] == version_name, str(record)
                assert record['version'] == version, str(record)

        else:
            self._history.append(VersionRecord(
                type='after_version',
                timestamp=_get_current_timestamp(),
                step_id='version',
                task_id=self._get_task_name(),
                version=version
            ))

    async def handle_step(self, func_name, func: Callable, *args, **kwargs):
        step_id = self._get_unique_id(func_name)
        unique_func_name = step_id.split('.')[-1]

        if (next_record := await self._next_record()) is not None:
            with next_record as record:
                assert record['step_id'] == step_id, f'{record["step_id"]} != {step_id}'
                if record['type'] == 'end':
                    # Rehydrate step from history
                    assert record['type'] == 'end'
                    if record['exception'] is None:
                        deserialized_result = await self._serializer.deserialize(record['result'])
                        return deserialized_result
                    else:
                        exception_class = _get_exception_class(record['exception']['type'])
                        exception_args = record['exception']['args']
                        raise exception_class(*exception_args)
                else:
                    assert record['type'] == 'start'

        if next_record is None:
            logging.debug(f'{self._get_task_name()} starting step {func_name} with {args} and {kwargs}')
            self._history.append(StepStartRecord(
                type='start',
                timestamp=_get_current_timestamp(),
                task_id=self._get_task_name(),
                step_id=step_id
            ))

        prune_on_exit = True
        try:
            self._prefix[self._get_task_name()].append(unique_func_name)

            result = func(*args, **kwargs)
            if hasattr(result, '__await__'):
                result = await result
            logging.debug(f'{self._get_task_name()} completing step {func_name} with {result}')

            serialized_result = await self._serializer.serialize(result)

            self._history.append(StepEndRecord(
                type='end',
                timestamp=_get_current_timestamp(),
                task_id=self._get_task_name(),
                step_id=step_id,
                result=serialized_result,
                exception=None
            ))

            return result

        except asyncio.CancelledError as cancel:
            if cancel.args and cancel.args[0] == SUSPENDED:
                prune_on_exit = False
                raise asyncio.CancelledError(SUSPENDED)
            else:
                logging.exception(f'{step_id} canceled')
                self._history.append(StepEndRecord(
                    type='end',
                    timestamp=_get_current_timestamp(),
                    task_id=self._get_task_name(),
                    step_id=step_id,
                    result=None,
                    exception=ExceptionDetails(
                        type=_get_type_name(cancel),
                        args=cancel.args,
                        details=traceback.format_exc()
                    )
                ))
                raise

        except Exception as ex:
            logging.exception(f'Error in {step_id}')
            self._history.append(StepEndRecord(
                type='end',
                timestamp=_get_current_timestamp(),
                step_id=step_id,
                task_id=self._get_task_name(),
                result=None,
                exception=ExceptionDetails(
                    type=_get_type_name(ex),
                    args=ex.args,
                    details=traceback.format_exc()
                )
            ))
            raise

        finally:
            if prune_on_exit:
                _prune(step_id, self._history)
            self._prefix[self._get_task_name()].pop(-1)

    async def record_external_event(self, name, identity, action, *args, **kwargs):
        """
        When an external event occurs, this method is called.
        """
        resource_id = _create_resource_id(name, identity)
        step_id = self._get_unique_id(resource_id + '.' + action)

        logging.debug(f'External event {step_id} with {args} and {kwargs}')

        resource = self._resources[resource_id]['resource']

        function = getattr(resource, action)
        if inspect.iscoroutinefunction(function):
            result = await function(*args, **kwargs)
        else:
            result = function(*args, **kwargs)

        self._history.append(ResourceAccessEvent(
            type='external',
            timestamp=_get_current_timestamp(),
            step_id=step_id,
            task_id=self._get_task_name(),
            resource_id=resource_id,
            action=action,
            args=list(args),
            kwargs=kwargs,
            result=result
        ))

        return result

    async def _replay_external_event(self, record: ResourceAccessEvent):
        """
        When an external event is replayed, this method is called
        """
        assert record['type'] == 'external', str(record)

        result = getattr(
            self._resources[record['resource_id']]['resource'],
            record['action']
        )(*record['args'], **record['kwargs'])

        if inspect.iscoroutine(result):
            result = await result

        assert result == record['result']

    async def handle_internal_event(self, name, identity, action, *args, **kwargs):
        """
        Internal events are always played
        If the event is replayed, the details are asserted
        If the event is new, it is recorded
        """
        resource_id = _create_resource_id(name, identity)
        step_id = self._get_unique_id(resource_id + '.' + action)

        resource = self._resources[resource_id]['resource']
        function = getattr(resource, action)

        if (next_record := await self._next_record()) is None:
            self._history.append(ResourceAccessEvent(
                type='internal_start',
                timestamp=_get_current_timestamp(),
                step_id=step_id,
                task_id=self._get_task_name(),
                resource_id=resource_id,
                action=action,
                args=list(args),
                kwargs=kwargs,
                result=None
            ))
        else:
            with next_record as record:
                assert 'internal_start' == record['type'], str(record)
                assert resource_id == record['resource_id'], str(record)
                assert action == record['action'], str(record)
                assert list(args) == list(record['args']), str(record)
                assert kwargs == record['kwargs'], str(record)

        logging.debug(f'{self._get_task_name()} calling {step_id} with {args} and {kwargs}')
        if inspect.iscoroutinefunction(function):
            result = await function(*args, **kwargs)
        else:
            result = function(*args, **kwargs)

        if (next_record := await self._next_record()) is None:
            self._history.append(ResourceAccessEvent(
                type='internal_end',
                timestamp=_get_current_timestamp(),
                step_id=step_id,
                task_id=self._get_task_name(),
                resource_id=resource_id,
                action=action,
                args=list(args),
                kwargs=kwargs,
                result=result
            ))
            await self._update_resource_stream(identity)

        else:
            with next_record as record:
                assert 'internal_end' == record['type'], f'internal != {record["type"]}'
                assert resource_id == record['resource_id']
                assert action == record['action']
                assert list(args) == list(record['args'])
                assert kwargs == record['kwargs']
                assert result == record['result']

        return result

    async def register_resource(self, name, identity, resource):
        resource_id = _create_resource_id(name, identity)
        # TODO - support the ability to limit the exposed API on the resource

        if resource_id in self._resources:
            raise Exception(f'A resource for {identity} named {name} already exists in this workflow')
            # TODO - custom exception

        step_id = self._get_unique_id(resource_id + '.' + '__init__')
        logging.debug(f'Creating {resource_id}')

        self._resources[resource_id] = ResourceEntry(
            name=name,
            identity=identity,
            type=_get_type_name(resource),
            resource=resource
        )

        if (next_record := await self._next_record()) is None:
            self._history.append(ResourceLifecycleEvent(
                type='create_resource',
                timestamp=_get_current_timestamp(),
                step_id=step_id,
                task_id=self._get_task_name(),
                resource_id=resource_id,
                resource_type=_get_type_name(resource)
            ))
            await self._update_resource_stream(identity)

        else:
            with next_record as record:
                assert record['type'] == 'create_resource'
                assert record['resource_id'] == resource_id

        return resource_id

    async def delete_resource(self, name, identity, suspending=False):
        resource_id = _create_resource_id(name, identity)
        if resource_id not in self._resources:
            raise Exception(f'No resource for {identity} named {name} found')
            # TODO - custom exception

        step_id = self._get_unique_id(resource_id + '.' + '__del__')
        logging.debug(f'{self._get_task_name()} Removing {resource_id}')
        resource_entry = self._resources.pop(resource_id)

        if not suspending:
            if (next_record := await self._next_record()) is None:
                self._history.append(ResourceLifecycleEvent(
                    type='delete_resource',
                    timestamp=_get_current_timestamp(),
                    step_id=step_id,
                    task_id=self._get_task_name(),
                    resource_id=resource_id,
                    resource_type=resource_entry['type']
                ))
                await self._update_resource_stream(identity)

            else:
                with next_record as record:
                    assert record['type'] == 'delete_resource'
                    assert record['resource_id'] == resource_id

    def start_task(self, func, *args, name=None, task_factory=asyncio.create_task, **kwargs):
        historian_context.set(self)
        task_id = name or self._get_unique_id(get_function_name(func))
        logging.debug(f'{self._get_task_name()} has requested {task_id} start')

        @wraps(func)
        async def _func(*a, **kw):
            logging.debug(f'Starting task {task_id}')

            if (next_record := await self._next_record()) is None:
                self._history.append(TaskEvent(
                    type='start_task',
                    timestamp=_get_current_timestamp(),
                    step_id=task_id + '.start',
                    task_id=task_id
                ))
            else:
                with next_record as record:
                    assert record['type'] == 'start_task'
                    assert record['task_id'] == task_id

            result = await func(*a, **kw)

            if (next_record := await self._next_record()) is None:
                self._history.append(TaskEvent(
                    type='complete_task',
                    timestamp=_get_current_timestamp(),
                    step_id=task_id + '.complete',
                    task_id=task_id
                ))

            else:
                with next_record as record:
                    assert record['type'] == 'complete_task'
                    assert record['task_id'] == task_id

            logging.debug(f'Completing task {task_id}')
            return result

        task = task_factory(
            _func(*args, **kwargs),
            name=task_id
        )

        self._prefix[task.get_name()] = [task.get_name()]
        self._replay_records[task.get_name()] = self._task_replay_records(task.get_name())
        self._open_tasks.append(task)
        task.add_done_callback(lambda t: self._open_tasks.remove(t) if t in self._open_tasks else None)

        return task

    async def _run_with_args(self, *args, **kwargs):
        args = await self.handle_step('args', lambda: args)
        kwargs = await self.handle_step('kwargs', lambda: kwargs)
        result = await self.handle_step(get_function_name(self.workflow), self.workflow, *args, **kwargs)
        self._workflow_completed = True
        self._resource_stream_manager.notify_of_workflow_stop()
        return result

    async def _run_with_exception_handling(self, *args, **kwargs):
        try:
            return await self._run_with_args(*args, **kwargs)
        except Exception as ex:
            self._fatal_exception.set_exception(ex)
            raise

    async def _run(self, *args, **kwargs):
        historian_context.set(self)
        logging.debug(f'Running workflow {self.workflow_id}')
        self._add_new_configurations()
        self._reset_replay()

        # We use a TaskGroup here to ensure that the external_replay task
        #  exits when the main task fails
        async with asyncio.TaskGroup() as _task_factory:
            external_task = _task_factory.create_task(
                self._external_handler(),
                name=self._get_external_task_name()
            )
            self._open_tasks.append(external_task)
            external_task.add_done_callback(lambda t: self._open_tasks.remove(t) if t in self._open_tasks else None)

            return await self.start_task(
                self._run_with_exception_handling,
                *args, **kwargs,
                name=f'{self.workflow_id}.main',
                task_factory=_task_factory.create_task
            )

    def run(self, *args, **kwargs):
        self._replay_started.clear()
        return asyncio.create_task(self._run(*args, **kwargs), name=self.workflow_id)

    def configure(self, config_function, *args, **kwargs):
        """
        Configuration happens when the application is run, before the run function is called.
        Here we inject a configuration event into the history,
        which is processed by the external task
        """
        if not callable(config_function):
            raise Exception(f'First argument to configure must be a callable. Received {config_function}.')

        self._configurations.append((config_function, list(args), kwargs))

    def _add_new_configurations(self):
        config_records = [
            record
            for record in self._history
            if record['type'] == 'configuration'
        ]

        # We should have a configuration to replay for each record in the past
        assert len(config_records) <= len(self._configurations)

        for record, (config_function, args, kwargs) in zip(config_records, self._configurations):
            assert record['function_name'] == get_function_name(config_function)
            assert record['args'] == args
            assert record['kwargs'] == kwargs

        # Add new configuration records
        for config_function, args, kwargs in self._configurations[len(config_records):]:
            logging.debug(f'Adding new configuration: {get_function_name(config_function)}(*{args}, **{kwargs}')

            self._history.append(ConfigurationRecord(
                type='configuration',
                timestamp=_get_current_timestamp(),
                step_id='configuration',
                task_id=self._get_external_task_name(),  # the external task owns these
                function_name=get_function_name(config_function),
                args=args,
                kwargs=kwargs
            ))

<<<<<<< HEAD


    def signal_suspend(self):
        logging.debug(f'-- Suspending {self.workflow_id} --')
=======
    async def suspend(self):
        logging.info(f'-- Suspending {self.workflow_id} --')

        self._resource_stream_manager.notify_of_workflow_stop()

>>>>>>> 49d96548
        # Cancelling these in reverse order is important
        # If a parent thread cancels, it will cancel a child.
        # We want to be the one that cancels every task,
        #  so we cancel the children before the parents.
        for task in list(reversed(self._open_tasks)):
            if not task.done() or task.cancelled() or task.cancelling():
                logging.debug(f'Suspending task {task.get_name()}')
                task.cancel(SUSPENDED)

    async def suspend(self):
        # Once each task has been marked for cancellation
        #  we await each task in order to allow the cancellation
        #  to play out to completion.
        self.signal_suspend()

        for task in list(self._open_tasks):
            try:
                await task
            except asyncio.CancelledError:
                logging.debug(f'Task {task.get_name()} was cancelled')
                pass

    async def get_resources(self, identity):
        # Wait until the replay is done.
        # This ensures that all pre-existing resources have been rebuilt.
        await self._replay_started.wait()
        await self._replay_complete()

        # If the application has failed, let the caller know
        if self._fatal_exception.done():
            await self._fatal_exception

        # Return a dictionary of resources wrapped in register_external_event wrappers
        resources: dict[(str, str), object] = {}
        for entry in self._resources.values():
            # Always return public resources and private resources for the specified identity
            if entry['identity'] is None or entry['identity'] == identity:
                resources[(entry['name'], entry['identity'])] = wrap_methods_as_historian_events(
                    entry['resource'],
                    entry['name'],
                    entry['identity'],
                    self,
                    internal=False
                )

        return resources

    def get_resource_stream(self, identity):
        return self._resource_stream_manager.get_resource_stream(
            identity,
            lambda: self.get_resources(identity),
        )

    async def _update_resource_stream(self, identity):
        await self._resource_stream_manager.update(identity)


class HistorianNotFoundException(Exception):
    pass


def find_historian() -> Historian:
    if (workflow := historian_context.get()) is not None:
        return workflow

    outer_frame = inspect.currentframe()
    is_workflow = False
    while not is_workflow:
        outer_frame = outer_frame.f_back
        if outer_frame is None:
            raise HistorianNotFoundException("Historian object not found in event stack")
        is_workflow = isinstance(outer_frame.f_locals.get('self'), Historian)
    return outer_frame.f_locals.get('self')

<|MERGE_RESOLUTION|>--- conflicted
+++ resolved
@@ -193,14 +193,12 @@
     return exception_class
 
 
-
 class Historian:
     def __init__(self, workflow_id: str, workflow: Callable, history: History, serializer: StepSerializer):
         # TODO - change nomenclature (away from workflow)? Maybe just use workflow.__name__?
         self.workflow_id = workflow_id
         self.workflow = workflow
         self._configurations: list[tuple[Callable, list, dict]] = []
-
 
         # This indicates whether the workflow function has completed
         # Suspending the workflow does not affect this value
@@ -926,18 +924,13 @@
                 kwargs=kwargs
             ))
 
-<<<<<<< HEAD
 
 
     def signal_suspend(self):
         logging.debug(f'-- Suspending {self.workflow_id} --')
-=======
-    async def suspend(self):
-        logging.info(f'-- Suspending {self.workflow_id} --')
 
         self._resource_stream_manager.notify_of_workflow_stop()
 
->>>>>>> 49d96548
         # Cancelling these in reverse order is important
         # If a parent thread cancels, it will cancel a child.
         # We want to be the one that cancels every task,
@@ -1010,5 +1003,4 @@
         if outer_frame is None:
             raise HistorianNotFoundException("Historian object not found in event stack")
         is_workflow = isinstance(outer_frame.f_locals.get('self'), Historian)
-    return outer_frame.f_locals.get('self')
-
+    return outer_frame.f_locals.get('self')