import asyncio
import inspect
import traceback
from asyncio import Task
from contextvars import ContextVar
from datetime import datetime
from functools import wraps
from typing import Callable, TypeVar
from .utils import quest_logger, task_name_getter

from .history import History
from .quest_types import ConfigurationRecord, VersionRecord, StepStartRecord, StepEndRecord, \
    ExceptionDetails, ResourceAccessEvent, ResourceEntry, ResourceLifecycleEvent, TaskEvent
from .resources import ResourceStreamManager
from .serializer import StepSerializer

from .utils import (
    serialize_exception,
    deserialize_exception
)

QUEST_VERSIONS = "_quest_versions"
GLOBAL_VERSION = "_global_version"

# external replay:
# - there are possibly multiple threads interacting with the same resource
# - if a resource is published, external parties can interact with it
# - I need to make sure the external event is replayed at the right time
#   - i.e. when the appropriate thread is ready to observe the result
#
#  E   A   B
#  2   .   .
#  .   3   .
#  .   . ->2
#  .   . ->3
#
# Guidelines
# - external events do not have a workflow thread
# - the sequence of external events is on the resource, not on the thread
# - so a given thread can't interact with a resource until the events from other threads have processed
#
# Strategy
# - break up the history into resource sequences
# - advance each resource queue as threads interact
# - when an external event is next in the sequence, replay it

# History pruning
# - cutting out nested steps
# - but how do we know which external events "belonged" to a given step
# - several external events may come in for one task while the other performs a step
# - can an external event be associated with a task?
# - the external event IS associated with a resource
# - all resources are created in a task; are all associations with a resource unique to that task?
#  - they ARE associated with that task an all sub-tasks.
#  - but that means that a resource can be created in the top task and passed to two sub-tasks
#  - then one task can interact with the resource and external events while the other performs sub-steps
# - so...we'd have to know which later task was affected by the external event
#
#  E    A
#  .    S
#  1    |    # We don't want to miss replaying this event, even though it falls between the step records
#  .    S
#  .  ->1
#
#  E    A
#  .    S
#  1    |    # This event is safe to skip because the event resource is scoped to the step
#  .  ->1
#  .    S
#
# If a resource was created and destroyed within a step, all events associated with that resource can be skipped.
# If a resource was created outside a step, actions on that resource should be preserved.
# If the author puts "side effect" work on a resource inside a step, that's a problem.
# Principle: all resources, associated events, and substeps that happen in a step will be entirely skipped.
#            Never have side effects that are not entirely scoped to the step.
#
# To prune correctly, I need to turn process the sequence like a tree
# Each task and step is a separate branch
# I need to look for resources that are open in each branch and match the relevant events

SUSPENDED = '__WORKFLOW_SUSPENDED__'

T = TypeVar('T')


class _Wrapper:
    pass


def wrap_methods_as_historian_events(resource: T, name: str, identity: str | None, historian: 'Historian',
                                     internal=True) -> T:
    wrapper = _Wrapper()

    historian_action = historian.handle_internal_event if internal else historian.record_external_event

    for field in dir(resource):
        if field.startswith('_'):
            continue

        if callable(method := getattr(resource, field)):
            # Use default-value kwargs to force value binding instead of late binding
            @wraps(method)
            async def record(*args, _name=name, _identity=identity, _field=field, **kwargs):
                return await historian_action(_name, _identity, _field, *args, **kwargs)

            setattr(wrapper, field, record)

    return wrapper


def _get_type_name(obj):
    return obj.__class__.__module__ + '.' + obj.__class__.__name__


def _get_id(item):
    if isinstance(item, dict):
        return tuple((k, _get_id(v)) for k, v in item.items())

    if isinstance(item, list):
        return tuple(_get_id(v) for v in item)

    return item


def _prune(step_id: str, history: "History"):
    """
    Remove substep work
    Records whose step_ids are prefixed by the step_id of the step are substep work
    Keep external events that belong to resources created outside the step
    """
    items = reversed(history)
    to_delete = []

    # Last record should be a step with the give step ID
    record = next(items)
    assert record['type'] == 'end', f'{record["type"]} != end'
    assert record['step_id'] == step_id, f'{record["step_id"]} != {step_id}'

    end_of_life_resources = set()
    try:
        while record := next(items):
            if record['step_id'].startswith(step_id):
                # Found a sub-record of the step, we can delete it
                # But if it is a resource scoped to this step, keep track of it first
                if record['type'] == 'delete_resource':
                    end_of_life_resources.add(record['resource_id'])
                to_delete.append(record)

            if record['type'] == 'external' and record['resource_id'] in end_of_life_resources:
                to_delete.append(record)

            if record['step_id'] == step_id:
                # Found the beginning of the step, we can stop searching
                break

    except StopIteration:
        pass

    for record in to_delete:
        history.remove(record)


def _get_current_timestamp() -> str:
    return datetime.utcnow().isoformat()


def _get_qualified_version(module_name, function_name, version_name: str) -> str:
    """
    A version is defined by the module and name of the function that is versioned.
    If you move a function to a new module (or rename the module), it has become a new function.
    If you change the function you are calling in a replay (i.e. its name has changed),
    you may not get the expected results.

    You've been warned.
    """
    return '.'.join([module_name, function_name, version_name])


# Resource names should be unique to the workflow and identity
def _create_resource_id(name: str, identity: str | None) -> str:
    return f'{name}|{identity}' if identity is not None else name


historian_context = ContextVar('historian')


def get_function_name(func):
    if hasattr(func, '__name__'):  # regular functions
        return func.__name__
    else:  # Callable classes
        return func.__class__.__name__


class Historian:
    def __init__(self, workflow_id: str, workflow: Callable, history: History, serializer: StepSerializer):
        # TODO - change nomenclature (away from workflow)? Maybe just use workflow.__name__?
        self.workflow_id = workflow_id
        self.workflow = workflow
        self._configurations: list[tuple[Callable, list, dict]] = []

        # This indicates whether the workflow function has completed
        # Suspending the workflow does not affect this value
        self._workflow_completed = False

        # These things need to be serialized
        self._history: History = history

        self._serializer: StepSerializer = serializer

        # The remaining properties defined in __init__
        # are reset every time you call start_workflow
        # See _reset_replay() (called in _run)

        # If the application fails, this future will know.
        # See also get_resources() and _run_with_exception_handling()
        self._fatal_exception = asyncio.Future()

        # Keep track of configuration position during the replay
        self._configuration_pos = 0

        # Keep track of the versions of the workflow function
        self._versions = {}

        # Keep track of the discovered, unprocessed versions
        # While the code runs, it finds functions that are versioned
        # However, we only process the versions during live play
        #  (not replay), so we need to save these until the replay is complete
        # Then we add events to the history to record the new versions.
        # As the workflow proceeds, it will now use the latest versions observed.
        self._discovered_versions = {}

        # These are the resources available to the outside world.
        #  This could include values that can be accessed,
        #  queues to push to, etc.
        # See also external.py
        self._resources: dict[str, ResourceEntry] = {}

        # This is the resource stream manager that handles calls to stream the historian's resources
        self._resource_stream_manager = ResourceStreamManager()

        # We keep track of all open tasks so we can properly suspend them
        self._open_tasks: list[Task] = []

        # The prefix tracks the call stack for each task
        #  so we can create accurate, informative step and task IDs
        self._prefix = {}

        # When a function is called twice in the same stack frame,
        #  the second call would have the same ID as the first.
        #  Unique IDs keeps track of existing IDs so we can ensure
        #  each new ID is unique. See _get_unique_id
        self._unique_ids: set[str] = set()

        # Replay Started ensures that no one tries to access resources
        #  until the resources have been rebuilt after resuming
        # It makes sure the workflow has actually started running
        # Then we wait until the replay has completed (see _replay_complete)
        self._replay_started = asyncio.Event()

        # The existing history is a copy of the initial history
        #  This ensures that we only replay the pre-existing records
        self._existing_history = []

        # Each task needs to replay its separate event records,
        #  but the records are all interleaved.
        #  We use _task_replay_records to create a stream of records
        #  that belong to a specific task.
        # _replay_records stores the generators for each task ID
        # See also _next_record
        self._replay_records = {}

        # To ensure that past events are replayed in the exact order
        #  they were created, a record gate exists for each record.
        #  When a task finishes with a record, it opens the gate
        #  which allows every task to move to the next record
        # If something goes wrong while processing a record,
        #  the error is put here, leading to the replay failing
        self._record_gates: dict[str, asyncio.Future] = {}

        # noinspection PyTypeChecker
        self._last_record_gate: asyncio.Future = None

    def _reset_replay(self):
        quest_logger.debug('Resetting replay')

        self._configuration_pos = 0

        self._versions = {}

        self._existing_history = list(self._history)
        self._resources = {}

        # The workflow ID is used as the task name for the root task
        self._prefix = {
            self.workflow_id: [],
            self._get_external_task_name(): [],
        }

        self._unique_ids = set()

        self._task_replays = {}

        # We add the workflow ID and the external task name
        #  so that the root task (see run()) and the external event handler
        #  are both recognized as "belonging" to this historian
        #  See also _get_task_name()
        self._replay_records = {
            self.workflow_id: None,
            self._get_external_task_name(): None
        }

        self._record_gates = {
            _get_id(record): asyncio.Future()
            for record in self._existing_history
        }

        for self._last_record_gate in self._record_gates.values():
            pass  # i.e. when this loop finishes, _last_record_gate will be the last one

        self._open_tasks: list[Task] = []

        self._replay_started.set()

    async def _replay_complete(self):
        if self._last_record_gate is not None:
            await self._last_record_gate

        quest_logger.debug(f'{self.workflow_id} -- Replay Complete --')
        # TODO - log this only once?

        self._process_discovered_versions()

    def _get_external_task_name(self):
        return f'{self.workflow_id}.external'

    def _get_task_name(self):
        try:
            name = asyncio.current_task().get_name()
            if name in self._replay_records:
                return name
            else:
                return self._get_external_task_name()
        except RuntimeError:
            # TODO - is this catch necessary? It smells REALLY bad.
            return self._get_external_task_name()

    def _get_prefixed_name(self, event_name: str) -> str:
        return '.'.join(self._prefix[self._get_task_name()]) + '.' + event_name

    def _get_unique_id(self, event_name: str) -> str:
        prefixed_name_root = self._get_prefixed_name(event_name)
        prefixed_name = prefixed_name_root
        counter = 0
        while prefixed_name in self._unique_ids:
            counter += 1
            prefixed_name = f'{prefixed_name_root}_{counter}'
        self._unique_ids.add(prefixed_name)
        return prefixed_name

    class _NextRecord:
        def __init__(self, current_record, on_close: Callable):
            self.current_record = current_record
            self.on_close = on_close

        def __enter__(self):
            return self.current_record

        def __exit__(self, exc_type, exc_val, exc_tb):
            self.on_close(self.current_record, exc_type, exc_val, exc_tb)

    async def _task_replay_records(self, task_id):
        task_replay = asyncio.Event()
        self._task_replays[task_id] = task_replay

        """Yield the tasks for this task ID"""
        for record in self._existing_history:
            # If the record belongs to another task, we need to wait
            #  for that other task to finish with the record
            #  before we move on
            if record['task_id'] != task_id:
                if (gate := self._record_gates[_get_id(record)]).done():
                    if gate.exception() is not None:
                        quest_logger.debug(f'{task_id} found {record} errored: {gate.exception()}')
                    else:
                        quest_logger.debug(f'{task_id} found {record} completed')
                else:
                    quest_logger.debug(f'{task_id} waiting on {record}')
                # We await either way so if the gate has an error we see it
                await gate

            else:  # task ID matches
                def complete(r, exc_type, exc_val, exc_tb):
                    if exc_type is not None:
                        exc_info = "".join(traceback.format_exception(exc_type, exc_val, exc_tb))
                        quest_logger.debug(f'Noting that record {r} raised: \n{exc_info}')
                    # Note:
                    # While Futures, the record gates are only used as gates
                    # The return values are never used
                    # Thus, even if there was an error when the task completed
                    # we simply want to indicate the gate is finished
                    # The relevant error will be raised in handle_step
                    quest_logger.debug(f'{task_id} completing {r}')
                    self._record_gates[_get_id(r)].set_result(None)

                # noinspection PyUnboundLocalVariable
                quest_logger.debug(f'{self._get_task_name()} replaying {record}')
                yield self._NextRecord(record, complete)

        quest_logger.debug(f'Replay for {self._get_task_name()} complete')
        task_replay.set()
        await self._replay_complete()

    async def _external_handler(self):
        try:
            quest_logger.debug(f'External event handler {self._get_task_name()} starting')
            async for next_record in self._task_replay_records(self._get_external_task_name()):
                with next_record as record:
                    if record['type'] == 'external':
                        await self._replay_external_event(record)

                    elif record['type'] == 'set_version':
                        self._replay_version(record)

                    elif record['type'] == 'configuration':
                        await self._run_configuration(record)

            quest_logger.debug(f'External event handler {self._get_task_name()} completed')
        except Exception:
            quest_logger.exception('Error in _external_handler')
            raise

    async def _next_record(self):
        if self._replay_records[self._get_task_name()] is None:
            return None

        try:
            return await self._replay_records[self._get_task_name()].asend(None)

        except StopAsyncIteration:
            self._replay_records[self._get_task_name()] = None
            return None

    async def _run_configuration(self, config_record: ConfigurationRecord):
        config_function, args, kwargs = self._configurations[self._configuration_pos]
        quest_logger.debug(f'Running configuration: {get_function_name(config_function)}(*{args}, **{kwargs})')

        assert config_record['function_name'] == get_function_name(config_function), str(config_record)
        assert config_record['args'] == args, str(config_record)
        assert config_record['kwargs'] == kwargs, str(config_record)

        await config_function(*args, **kwargs)
        self._configuration_pos += 1

    def get_version(self, module_name, function_name, version_name=GLOBAL_VERSION):
        version = self._versions.get(_get_qualified_version(module_name, function_name, version_name), None)
        quest_logger.debug(
            f'{self._get_task_name()} get_version({module_name}, {function_name}, {version_name} returned "{version}"')
        return version

    def _discover_versions(self, function, versions: dict[str, str]):
        self._discovered_versions.update({
            _get_qualified_version(function.__module__, function.__qualname__, version_name): version
            for version_name, version in versions.items()
        })

        # If the replay has already finished...
        if self._last_record_gate is not None and self._last_record_gate.done():
            self._process_discovered_versions()

    def _process_discovered_versions(self):
        for version_name, version in self._discovered_versions.items():
            # These records are replayed by the external handler
            self._record_version_event(version_name, version)
        self._discovered_versions = {}

    def _record_version_event(self, version_name, version):
        if self._versions.get(version_name, None) == version:
            return  # Version not changed

        quest_logger.debug(f'Version record: {version_name} = {version}')
        self._versions[version_name] = version

        self._history.append(VersionRecord(
            type='set_version',
            timestamp=_get_current_timestamp(),
            step_id=version_name,
            task_id=self._get_external_task_name(),  # the external task owns these
            version=version
        ))

    def _replay_version(self, record: VersionRecord):
        quest_logger.debug(f'{self._get_task_name()} setting version {record["step_id"]} = "{record["version"]}"')
        self._versions[record['step_id']] = record['version']

    # TODO - keep or discard?
    async def _after_version(self, module_name, func_name, version_name, version):
        version_name = _get_qualified_version(module_name, func_name, version_name)
        quest_logger.debug(f'{self._get_task_name()} is waiting for version {version_name}=={version}')

        found = False
        for record in self._existing_history:
            if record['type'] == 'version' \
                    and record['version_name'] == version_name \
                    and record['version'] == version:
                found = True
                await self._record_gates[_get_id(record)]

        if not found:
            quest_logger.error(f'{self._get_task_name()} did not find version {version_name}=={version}')
            raise Exception(f'{self._get_task_name()} did not find version {version_name}=={version}')

        if (next_record := await self._next_record()) is not None:
            with next_record as record:
                assert record['type'] == 'after_version', str(record)
                assert record['version_name'] == version_name, str(record)
                assert record['version'] == version, str(record)

        else:
            self._history.append(VersionRecord(
                type='after_version',
                timestamp=_get_current_timestamp(),
                step_id='version',
                task_id=self._get_task_name(),
                version=version
            ))

    async def handle_step(self, func_name, func: Callable, *args, **kwargs):
        step_id = self._get_unique_id(func_name)
        unique_func_name = step_id.split('.')[-1]

        if (next_record := await self._next_record()) is not None:
            with next_record as record:
                assert record['step_id'] == step_id, f'{record["step_id"]} != {step_id}'
                if record['type'] == 'end':
                    # Rehydrate step from history
                    assert record['type'] == 'end'
                    if record['exception'] is None:
                        deserialized_result = await self._serializer.deserialize(record['result'])
                        return deserialized_result
                    else:
                        exception_data = record['exception']
                        ex = deserialize_exception(exception_data)
                        raise ex
                else:
                    assert record['type'] == 'start'

        if next_record is None:
            quest_logger.debug(f'{self._get_task_name()} starting step {func_name} with {args} and {kwargs}')
            self._history.append(StepStartRecord(
                type='start',
                timestamp=_get_current_timestamp(),
                task_id=self._get_task_name(),
                step_id=step_id
            ))

        prune_on_exit = True
        try:
            self._prefix[self._get_task_name()].append(unique_func_name)

            result = func(*args, **kwargs)
            if hasattr(result, '__await__'):
                result = await result
            quest_logger.debug(f'{self._get_task_name()} completing step {func_name} with {result}')

            serialized_result = await self._serializer.serialize(result)

            self._history.append(StepEndRecord(
                type='end',
                timestamp=_get_current_timestamp(),
                task_id=self._get_task_name(),
                step_id=step_id,
                result=serialized_result,
                exception=None
            ))

            return result

        except asyncio.CancelledError as cancel:
            if cancel.args and cancel.args[0] == SUSPENDED:
                prune_on_exit = False
                raise asyncio.CancelledError(SUSPENDED) from cancel
            else:
<<<<<<< HEAD
                logging.exception(f'{step_id} canceled')
                serialized_exception = serialize_exception(cancel)
=======
                quest_logger.exception(f'{step_id} canceled')
>>>>>>> 29295fdb
                self._history.append(StepEndRecord(
                    type='end',
                    timestamp=_get_current_timestamp(),
                    task_id=self._get_task_name(),
                    step_id=step_id,
                    result=None,
                    exception=serialized_exception
                ))
                raise

        except Exception as ex:
<<<<<<< HEAD
            logging.exception(f'Error in {step_id}')
            serialized_exception = serialize_exception(ex)
=======
            quest_logger.exception(f'Error in {step_id}')
>>>>>>> 29295fdb
            self._history.append(StepEndRecord(
                type='end',
                timestamp=_get_current_timestamp(),
                step_id=step_id,
                task_id=self._get_task_name(),
                result=None,
                exception=serialized_exception
            ))
            raise

        finally:
            if prune_on_exit:
                _prune(step_id, self._history)
            self._prefix[self._get_task_name()].pop(-1)

    async def record_external_event(self, name, identity, action, *args, **kwargs):
        """
        When an external event occurs, this method is called.
        """
        resource_id = _create_resource_id(name, identity)
        step_id = self._get_unique_id(resource_id + '.' + action)

        quest_logger.debug(f'External event {step_id} with {args} and {kwargs}')

        resource = self._resources[resource_id]['resource']

        function = getattr(resource, action)
        if inspect.iscoroutinefunction(function):
            result = await function(*args, **kwargs)
        else:
            result = function(*args, **kwargs)

        self._history.append(ResourceAccessEvent(
            type='external',
            timestamp=_get_current_timestamp(),
            step_id=step_id,
            task_id=self._get_task_name(),
            resource_id=resource_id,
            action=action,
            args=list(args),
            kwargs=kwargs,
            result=result
        ))

        return result

    async def _replay_external_event(self, record: ResourceAccessEvent):
        """
        When an external event is replayed, this method is called
        """
        assert record['type'] == 'external', str(record)

        result = getattr(
            self._resources[record['resource_id']]['resource'],
            record['action']
        )(*record['args'], **record['kwargs'])

        if inspect.iscoroutine(result):
            result = await result

        assert result == record['result']

    async def handle_internal_event(self, name, identity, action, *args, **kwargs):
        """
        Internal events are always played
        If the event is replayed, the details are asserted
        If the event is new, it is recorded
        """
        resource_id = _create_resource_id(name, identity)
        step_id = self._get_unique_id(resource_id + '.' + action)

        resource = self._resources[resource_id]['resource']
        function = getattr(resource, action)

        if (next_record := await self._next_record()) is None:
            self._history.append(ResourceAccessEvent(
                type='internal_start',
                timestamp=_get_current_timestamp(),
                step_id=step_id,
                task_id=self._get_task_name(),
                resource_id=resource_id,
                action=action,
                args=list(args),
                kwargs=kwargs,
                result=None
            ))
        else:
            with next_record as record:
                assert 'internal_start' == record['type'], str(record)
                assert resource_id == record['resource_id'], str(record)
                assert action == record['action'], str(record)
                assert list(args) == list(record['args']), str(record)
                assert kwargs == record['kwargs'], str(record)

        quest_logger.debug(f'Calling {step_id} with {args} and {kwargs}')
        if inspect.iscoroutinefunction(function):
            result = await function(*args, **kwargs)
        else:
            result = function(*args, **kwargs)

        if (next_record := await self._next_record()) is None:
            self._history.append(ResourceAccessEvent(
                type='internal_end',
                timestamp=_get_current_timestamp(),
                step_id=step_id,
                task_id=self._get_task_name(),
                resource_id=resource_id,
                action=action,
                args=list(args),
                kwargs=kwargs,
                result=result
            ))
            await self._update_resource_stream(identity)

        else:
            with next_record as record:
                assert 'internal_end' == record['type'], f'internal != {record["type"]}'
                assert resource_id == record['resource_id']
                assert action == record['action']
                assert list(args) == list(record['args'])
                assert kwargs == record['kwargs']
                assert result == record['result']

        return result

    async def register_resource(self, name, identity, resource):
        resource_id = _create_resource_id(name, identity)
        # TODO - support the ability to limit the exposed API on the resource

        if resource_id in self._resources:
            raise Exception(f'A resource for {identity} named {name} already exists in this workflow')
            # TODO - custom exception

        step_id = self._get_unique_id(resource_id + '.' + '__init__')
        quest_logger.debug(f'Creating {resource_id}')

        self._resources[resource_id] = ResourceEntry(
            name=name,
            identity=identity,
            type=_get_type_name(resource),
            resource=resource
        )

        if (next_record := await self._next_record()) is None:
            self._history.append(ResourceLifecycleEvent(
                type='create_resource',
                timestamp=_get_current_timestamp(),
                step_id=step_id,
                task_id=self._get_task_name(),
                resource_id=resource_id,
                resource_type=_get_type_name(resource)
            ))
            await self._update_resource_stream(identity)

        else:
            with next_record as record:
                assert record['type'] == 'create_resource'
                assert record['resource_id'] == resource_id

        return resource_id

    async def delete_resource(self, name, identity, suspending=False):
        resource_id = _create_resource_id(name, identity)
        if resource_id not in self._resources:
            raise Exception(f'No resource for {identity} named {name} found')
            # TODO - custom exception

        step_id = self._get_unique_id(resource_id + '.' + '__del__')
        quest_logger.debug(f'Removing {resource_id}')
        resource_entry = self._resources.pop(resource_id)

        if not suspending:
            if (next_record := await self._next_record()) is None:
                self._history.append(ResourceLifecycleEvent(
                    type='delete_resource',
                    timestamp=_get_current_timestamp(),
                    step_id=step_id,
                    task_id=self._get_task_name(),
                    resource_id=resource_id,
                    resource_type=resource_entry['type']
                ))
                await self._update_resource_stream(identity)

            else:
                with next_record as record:
                    assert record['type'] == 'delete_resource'
                    assert record['resource_id'] == resource_id

    def start_task(self, func, *args, name=None, task_factory=asyncio.create_task, **kwargs):
        historian_context.set(self)
        task_id = name or self._get_unique_id(get_function_name(func))
        quest_logger.debug(f'Requested {task_id} start')

        @wraps(func)
        async def _func(*a, **kw):
            quest_logger.debug(f'Starting task {task_id}')

            if (next_record := await self._next_record()) is None:
                self._history.append(TaskEvent(
                    type='start_task',
                    timestamp=_get_current_timestamp(),
                    step_id=task_id + '.start',
                    task_id=task_id
                ))
            else:
                with next_record as record:
                    assert record['type'] == 'start_task'
                    assert record['task_id'] == task_id

            result = await func(*a, **kw)

            if (next_record := await self._next_record()) is None:
                self._history.append(TaskEvent(
                    type='complete_task',
                    timestamp=_get_current_timestamp(),
                    step_id=task_id + '.complete',
                    task_id=task_id
                ))

            else:
                with next_record as record:
                    assert record['type'] == 'complete_task'
                    assert record['task_id'] == task_id

            quest_logger.debug(f'Completing task {task_id}')

            return result

        task = task_factory(
            _func(*args, **kwargs),
            name=task_id
        )

        self._prefix[task.get_name()] = [task.get_name()]
        self._replay_records[task.get_name()] = self._task_replay_records(task.get_name())
        self._open_tasks.append(task)
        task.add_done_callback(lambda t: self._open_tasks.remove(t) if t in self._open_tasks else None)

        return task

    async def _run_with_args(self, *args, **kwargs):
        args = await self.handle_step('args', lambda: args)
        kwargs = await self.handle_step('kwargs', lambda: kwargs)
        result = await self.handle_step(get_function_name(self.workflow), self.workflow, *args, **kwargs)
        self._workflow_completed = True
        self._resource_stream_manager.notify_of_workflow_stop()
        return result

    async def _run_with_exception_handling(self, *args, **kwargs):
        try:
            task = await self._run_with_args(*args, **kwargs)
            return task
        except Exception as ex:
            self._fatal_exception.set_exception(ex)
            raise

    async def _run(self, *args, **kwargs):
        historian_context.set(self)
        task_name_getter.set(self._get_task_name)
        quest_logger.debug(f'Running workflow {self.workflow_id}')
        self._add_new_configurations()
        self._reset_replay()

        # We use a TaskGroup here to ensure that the external_replay task
        #  exits when the main task fails
        async with asyncio.TaskGroup() as _task_factory:
            external_task = _task_factory.create_task(
                self._external_handler(),
                name=self._get_external_task_name()
            )
            self._open_tasks.append(external_task)
            external_task.add_done_callback(lambda t: self._open_tasks.remove(t) if t in self._open_tasks else None)

            return await self.start_task(
                self._run_with_exception_handling,
                *args, **kwargs,
                name=f'{self.workflow_id}.main',
                task_factory=_task_factory.create_task
            )

        # Workflow logic completed

    def _clear_history(self, task):
        if self._workflow_completed:
            self._history.clear()

    def run(self, *args, **kwargs):
        self._replay_started.clear()
        task = asyncio.create_task(self._run(*args, **kwargs), name=self.workflow_id)
        task.add_done_callback(self._clear_history)
        return task

    def configure(self, config_function, *args, **kwargs):
        """
        Configuration happens when the application is run, before the run function is called.
        Here we inject a configuration event into the history,
        which is processed by the external task
        """
        if not callable(config_function):
            raise Exception(f'First argument to configure must be a callable. Received {config_function}.')

        self._configurations.append((config_function, list(args), kwargs))

    def _add_new_configurations(self):
        config_records = [
            record
            for record in self._history
            if record['type'] == 'configuration'
        ]

        # We should have a configuration to replay for each record in the past
        assert len(config_records) <= len(self._configurations)

        for record, (config_function, args, kwargs) in zip(config_records, self._configurations):
            assert record['function_name'] == get_function_name(config_function)
            assert record['args'] == args
            assert record['kwargs'] == kwargs

        # Add new configuration records
        for config_function, args, kwargs in self._configurations[len(config_records):]:
            quest_logger.debug(f'Adding new configuration: {get_function_name(config_function)}(*{args}, **{kwargs}')

            self._history.append(ConfigurationRecord(
                type='configuration',
                timestamp=_get_current_timestamp(),
                step_id='configuration',
                task_id=self._get_external_task_name(),  # the external task owns these
                function_name=get_function_name(config_function),
                args=args,
                kwargs=kwargs
            ))

    def signal_suspend(self):
        quest_logger.debug(f'-- Suspending {self.workflow_id} --')

        self._resource_stream_manager.notify_of_workflow_stop()

        # Cancelling these in reverse order is important
        # If a parent thread cancels, it will cancel a child.
        # We want to be the one that cancels every task,
        #  so we cancel the children before the parents.
        for task in list(reversed(self._open_tasks)):
            if not task.done() or task.cancelled() or task.cancelling():
                quest_logger.debug(f'Suspending task {task.get_name()}')
                task.cancel(SUSPENDED)

    async def suspend(self):
        # Once each task has been marked for cancellation
        #  we await each task in order to allow the cancellation
        #  to play out to completion.
        self.signal_suspend()

        for task in list(self._open_tasks):
            try:
                await task
            except asyncio.CancelledError:
                quest_logger.debug(f'Task {task.get_name()} was cancelled')
                pass

    async def get_resources(self, identity):
        # Wait until the replay is done.
        # This ensures that all pre-existing resources have been rebuilt.
        await self._replay_started.wait()
        await self._replay_complete()

        # If the application has failed, let the caller know
        if self._fatal_exception.done():
            await self._fatal_exception

        # Return a dictionary of resources wrapped in register_external_event wrappers
        resources: dict[(str, str), object] = {}
        for entry in self._resources.values():
            # Always return public resources and private resources for the specified identity
            if entry['identity'] is None or entry['identity'] == identity:
                resources[(entry['name'], entry['identity'])] = wrap_methods_as_historian_events(
                    entry['resource'],
                    entry['name'],
                    entry['identity'],
                    self,
                    internal=False
                )

        return resources

    def get_resource_stream(self, identity):
        return self._resource_stream_manager.get_resource_stream(
            identity,
            lambda: self.get_resources(identity),
        )

    async def _update_resource_stream(self, identity):
        await self._resource_stream_manager.update(identity)


class HistorianNotFoundException(Exception):
    pass


def find_historian() -> Historian:
    if (workflow := historian_context.get()) is not None:
        return workflow

    outer_frame = inspect.currentframe()
    is_workflow = False
    while not is_workflow:
        outer_frame = outer_frame.f_back
        if outer_frame is None:
            raise HistorianNotFoundException("Historian object not found in event stack")
        is_workflow = isinstance(outer_frame.f_locals.get('self'), Historian)
    return outer_frame.f_locals.get('self')<|MERGE_RESOLUTION|>--- conflicted
+++ resolved
@@ -191,6 +191,13 @@
         return func.__class__.__name__
 
 
+def _get_exception_class(exception_type: str):
+    module_name, class_name = exception_type.rsplit('.', 1)
+    module = __import__(module_name, fromlist=[class_name])
+    exception_class = getattr(module, class_name)
+    return exception_class
+
+
 class Historian:
     def __init__(self, workflow_id: str, workflow: Callable, history: History, serializer: StepSerializer):
         # TODO - change nomenclature (away from workflow)? Maybe just use workflow.__name__?
@@ -580,12 +587,8 @@
                 prune_on_exit = False
                 raise asyncio.CancelledError(SUSPENDED) from cancel
             else:
-<<<<<<< HEAD
-                logging.exception(f'{step_id} canceled')
+                quest_logger.exception(f'{step_id} canceled')
                 serialized_exception = serialize_exception(cancel)
-=======
-                quest_logger.exception(f'{step_id} canceled')
->>>>>>> 29295fdb
                 self._history.append(StepEndRecord(
                     type='end',
                     timestamp=_get_current_timestamp(),
@@ -597,12 +600,8 @@
                 raise
 
         except Exception as ex:
-<<<<<<< HEAD
-            logging.exception(f'Error in {step_id}')
+            quest_logger.exception(f'Error in {step_id}')
             serialized_exception = serialize_exception(ex)
-=======
-            quest_logger.exception(f'Error in {step_id}')
->>>>>>> 29295fdb
             self._history.append(StepEndRecord(
                 type='end',
                 timestamp=_get_current_timestamp(),
