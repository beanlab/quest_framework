import logging
from contextvars import ContextVar
<<<<<<< HEAD
import traceback
=======
import asyncio
>>>>>>> 716e4ec9

task_name_getter = ContextVar("task_name_getter", default=lambda: "-")



async def ainput(*args):
    return await asyncio.to_thread(input, *args)


class TaskFieldFilter(logging.Filter):
    def filter(self, record):
        record.task = task_name_getter.get()()
        return True

<<<<<<< HEAD

logging.getLogger().addFilter(TaskFieldFilter())
quest_logger = logging.getLogger('quest')
=======
>>>>>>> 716e4ec9

# Class to be used to add our TaskFieldFilter to any new loggers
class TaskFieldLogger(logging.getLoggerClass()):
    def __init__(self, name):
        super().__init__(name)
        self.addFilter(TaskFieldFilter())


# Set class to be used for instantiating loggers
logging.setLoggerClass(TaskFieldLogger)

logging.getLogger().addFilter(TaskFieldFilter())  # Add filter on root logger
quest_logger = logging.getLogger('quest')  # Create custom quest logger

# Add filter on any existing loggers
for logger_name in logging.root.manager.loggerDict.keys():
    logger = logging.getLogger(logger_name)
    logger.addFilter(TaskFieldFilter())


def get_type_name(obj):
    return obj.__class__.__module__ + '.' + obj.__class__.__name__


def get_exception_class(exception_type: str):
    module_name, class_name = exception_type.rsplit('.', 1)
    module = __import__(module_name, fromlist=[class_name])
    exception_class = getattr(module, class_name)
    return exception_class


def serialize_exception(ex: BaseException) -> dict:
    return {
        "type": get_type_name(ex),
        "args": ex.args,
        "details": traceback.format_exc()
    }


def deserialize_exception(data: dict) -> Exception:
    exc_cls = get_exception_class(data["type"])
    return exc_cls(*data.get("args", ()))<|MERGE_RESOLUTION|>--- conflicted
+++ resolved
@@ -1,10 +1,7 @@
 import logging
 from contextvars import ContextVar
-<<<<<<< HEAD
 import traceback
-=======
 import asyncio
->>>>>>> 716e4ec9
 
 task_name_getter = ContextVar("task_name_getter", default=lambda: "-")
 
@@ -19,12 +16,6 @@
         record.task = task_name_getter.get()()
         return True
 
-<<<<<<< HEAD
-
-logging.getLogger().addFilter(TaskFieldFilter())
-quest_logger = logging.getLogger('quest')
-=======
->>>>>>> 716e4ec9
 
 # Class to be used to add our TaskFieldFilter to any new loggers
 class TaskFieldLogger(logging.getLoggerClass()):
