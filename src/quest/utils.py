import asyncio
import logging
import os
import sys
from contextvars import ContextVar
<<<<<<< HEAD

task_name_getter = ContextVar("task_name_getter", default=lambda: "-")

import asyncio
import sys

async def stdio():
    if sys.platform == "win32":
        raise NotImplementedError()

    reader = asyncio.StreamReader()
    protocol = asyncio.StreamReaderProtocol(reader)

    await asyncio.get_running_loop().connect_read_pipe(lambda: protocol, sys.stdin.buffer)
=======

task_name_getter = ContextVar("task_name_getter", default=lambda: "-")

>>>>>>> 95ee021b

    return reader

async def ainput(prompt: str, reader=None):
    print(prompt, end="", flush=True)
    reader = reader or await stdio()
    return (await reader.readline()).decode().strip()

class TaskFieldFilter(logging.Filter):
    def filter(self, record):
        record.task = task_name_getter.get()()
        return True


logging.getLogger().addFilter(TaskFieldFilter())
quest_logger = logging.getLogger('quest')

for logger_name in logging.root.manager.loggerDict.keys():
    logger = logging.getLogger(logger_name)
    logger.addFilter(TaskFieldFilter())<|MERGE_RESOLUTION|>--- conflicted
+++ resolved
@@ -3,7 +3,6 @@
 import os
 import sys
 from contextvars import ContextVar
-<<<<<<< HEAD
 
 task_name_getter = ContextVar("task_name_getter", default=lambda: "-")
 
@@ -18,11 +17,6 @@
     protocol = asyncio.StreamReaderProtocol(reader)
 
     await asyncio.get_running_loop().connect_read_pipe(lambda: protocol, sys.stdin.buffer)
-=======
-
-task_name_getter = ContextVar("task_name_getter", default=lambda: "-")
-
->>>>>>> 95ee021b
 
     return reader
 
