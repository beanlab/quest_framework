--- conflicted
+++ resolved
@@ -7,21 +7,6 @@
     def __init__(self):
         self.resource_streams: dict[str, set[ResourceStreamManager.ResourceStream]] = {}
 
-<<<<<<< HEAD
-=======
-    class ResourceStreamContext:
-        def __init__(self, on_close: Callable):
-            self._on_close = on_close
-
-        def __enter__(self):
-            logging.debug(f'Resource stream opened for {id(self)}')
-            return self
-
-        def __exit__(self, exc_type, exc_value, traceback):
-            self._on_close()
-            logging.debug(f'Resource stream closed for {id(self)}')
-
->>>>>>> 6f6a888a
     class ResourceStream:
         def __init__(self,
                      get_resources: Callable[[], Coroutine],
@@ -33,18 +18,15 @@
             self._get_resources = get_resources
             self._is_workflow_complete = is_workflow_complete
             self._on_close = on_close
-<<<<<<< HEAD
             self._is_entered = False
             # TODO - set any gates?
-=======
->>>>>>> 6f6a888a
 
-        async def __aenter__(self):
+        def __enter__(self):
             self._is_entered = True
             logging.debug(f'Resource stream opened for {id(self)}')
             return self
 
-        async def __aexit__(self, exc_type, exc_value, traceback):
+        def __exit__(self, exc_type, exc_value, traceback):
             self._on_close(self)
             logging.debug(f'Resource stream closed for {id(self)}')
 
@@ -64,14 +46,8 @@
             # The caller of this function lives outside the step management of the historian
             #         -> don't replay, just yield event changes in realtime
 
-<<<<<<< HEAD
             # Yield the current resources immediately
             yield await self._get_resources()
-=======
-            with ResourceStreamManager.ResourceStreamContext(lambda: self._on_close(self)):
-                # Yield the current resources immediately
-                yield await self._get_resources()
->>>>>>> 6f6a888a
 
             while not self._is_workflow_complete():
                 # Yield new resources updates as they become available
@@ -95,6 +71,7 @@
         self.resource_streams[identity].add(rs)
         return rs
 
+    # noinspection PyProtectedMember
     async def update(self, identity):
         # If there is no resources stream associated with `identity`, no update needed.
         if identity not in self.resource_streams:
@@ -109,6 +86,5 @@
 
     def _on_close(self, identity, res_stream: ResourceStream):
         self.resource_streams[identity].remove(res_stream)
-        rs_set = self.resource_streams.get(identity)
-        if len(rs_set) == 0:
+        if not self.resource_streams.get(identity):
             self.resource_streams.pop(identity)