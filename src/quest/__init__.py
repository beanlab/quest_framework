--- conflicted
+++ resolved
@@ -6,11 +6,7 @@
 from .external import state, queue, identity_queue, event
 from .historian import Historian
 from .history import History
-<<<<<<< HEAD
-from .persistence import LocalFileSystemBlobStorage, PersistentHistory, DynamoDB, DynamoDBBlobStorage
-=======
-from .persistence import LocalFileSystemBlobStorage, SqlBlobStorage, PersistentHistory, SQLDatabase
->>>>>>> ccec1ae5
+from .persistence import LocalFileSystemBlobStorage, SqlBlobStorage, PersistentHistory, SQLDatabase, DynamoDB, DynamoDBBlobStorage
 from .versioning import version, get_version
 from .manager import WorkflowManager, WorkflowFactory
 from .utils import ainput
@@ -38,18 +34,6 @@
 
     return WorkflowManager(namespace, storage, create_history, factory)
 
-<<<<<<< HEAD
-def create_dynamodb_manager(
-        namespace: str,
-        factory: WorkflowFactory,
-) -> WorkflowManager:
-    dynamodb = DynamoDB()
-
-    storage = DynamoDBBlobStorage(namespace, dynamodb.get_table())
-
-    def create_history(wid: str) -> History:
-        return PersistentHistory(wid, DynamoDBBlobStorage(wid, dynamodb.get_table()))
-=======
 def create_sql_manager(
         db_url: str,
         namespace: str,
@@ -62,6 +46,18 @@
 
     def create_history(wid: str) -> History:
         return PersistentHistory(wid, SqlBlobStorage(wid, database.get_engine()))
->>>>>>> ccec1ae5
+
+    return WorkflowManager(namespace, storage, create_history, factory)
+
+def create_dynamodb_manager(
+        namespace: str,
+        factory: WorkflowFactory,
+) -> WorkflowManager:
+    dynamodb = DynamoDB()
+
+    storage = DynamoDBBlobStorage(namespace, dynamodb.get_table())
+
+    def create_history(wid: str) -> History:
+        return PersistentHistory(wid, DynamoDBBlobStorage(wid, dynamodb.get_table()))
 
     return WorkflowManager(namespace, storage, create_history, factory)