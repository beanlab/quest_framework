--- conflicted
+++ resolved
@@ -37,9 +37,4 @@
     def create_history(wid: str) -> History:
         return PersistentHistory(wid, LocalFileSystemBlobStorage(save_folder / namespace / wid))
 
-<<<<<<< HEAD
-    return WorkflowManager(namespace, storage, create_history, factory)
-
-=======
-    return WorkflowManager(namespace, storage, create_history, factory, serializer=serializer)
->>>>>>> 3bcccd75
+    return WorkflowManager(namespace, storage, create_history, factory, serializer=serializer)