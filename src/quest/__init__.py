--- conflicted
+++ resolved
@@ -10,11 +10,8 @@
 from .versioning import version, get_version
 from .manager import WorkflowManager, WorkflowFactory
 from .utils import ainput
-<<<<<<< HEAD
+from .manager_wrappers import alias
 from .serializer import StepSerializer, MasterSerializer, NoopSerializer
-=======
-from .manager_wrappers import alias
->>>>>>> 6efc20d4
 
 
 def create_filesystem_historian(save_folder: Path, historian_id: str, function: Callable,
